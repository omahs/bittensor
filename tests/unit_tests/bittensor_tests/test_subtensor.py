# The MIT License (MIT)
# Copyright © 2022 Opentensor Foundation

# Permission is hereby granted, free of charge, to any person obtaining a copy of this software and associated
# documentation files (the “Software”), to deal in the Software without restriction, including without limitation
# the rights to use, copy, modify, merge, publish, distribute, sublicense, and/or sell copies of the Software,
# and to permit persons to whom the Software is furnished to do so, subject to the following conditions:

# The above copyright notice and this permission notice shall be included in all copies or substantial portions of
# the Software.

# THE SOFTWARE IS PROVIDED “AS IS”, WITHOUT WARRANTY OF ANY KIND, EXPRESS OR IMPLIED, INCLUDING BUT NOT LIMITED TO
# THE WARRANTIES OF MERCHANTABILITY, FITNESS FOR A PARTICULAR PURPOSE AND NONINFRINGEMENT. IN NO EVENT SHALL
# THE AUTHORS OR COPYRIGHT HOLDERS BE LIABLE FOR ANY CLAIM, DAMAGES OR OTHER LIABILITY, WHETHER IN AN ACTION
# OF CONTRACT, TORT OR OTHERWISE, ARISING FROM, OUT OF OR IN CONNECTION WITH THE SOFTWARE OR THE USE OR OTHER
# DEALINGS IN THE SOFTWARE.

import unittest.mock as mock
from unittest.mock import MagicMock
import pytest

import bittensor
import unittest


class TestSubtensorWithExternalAxon(unittest.TestCase):
    """
    Test the subtensor with external axon in the config
    """

    def test_serve_axon_with_external_ip_set(self):
        internal_ip: str = "this is an internal ip"
        external_ip: str = "this is an external ip"

        mock_serve_axon = MagicMock(return_value=True)

        mock_subtensor = MagicMock(
            spec=bittensor.Subtensor,
            # serve=mock_serve,
            serve_axon=mock_serve_axon,
        )

        mock_add_insecure_port = mock.MagicMock(return_value=None)
        mock_grpc_server = mock.MagicMock(add_insecure_port=mock_add_insecure_port)

        mock_wallet = MagicMock(
            spec=bittensor.Wallet,
            coldkey=MagicMock(),
            coldkeypub=MagicMock(
                # mock ss58 address
                ss58_address="5DD26kC2kxajmwfbbZmVmxhrY9VeeyR1Gpzy9i8wxLUg6zxm"
            ),
            hotkey=MagicMock(
                ss58_address="5CtstubuSoVLJGCXkiWRNKrrGg2DVBZ9qMs2qYTLsZR4q1Wg"
            ),
        )

        mock_config = bittensor.axon.config()
        mock_axon_with_external_ip_set = bittensor.axon(
            wallet=mock_wallet,
            metagraph=None,
            ip=internal_ip,
            external_ip=external_ip,
            server=mock_grpc_server,
            config=mock_config,
        )

        mock_subtensor.serve_axon(
            netuid=-1, axon=mock_axon_with_external_ip_set, use_upnpc=False
        )

        mock_serve_axon.assert_called_once()

        # verify that the axon is served to the network with the external ip
        _, kwargs = mock_serve_axon.call_args
        axon_info = kwargs["axon"].info()
        self.assertEqual(axon_info.ip, external_ip)

    def test_serve_axon_with_external_port_set(self):
        external_ip: str = "this is an external ip"

        internal_port: int = 1234
        external_port: int = 5678

        mock_serve = MagicMock(return_value=True)

        mock_serve_axon = MagicMock(return_value=True)

        mock_subtensor = MagicMock(
            spec=bittensor.Subtensor, serve=mock_serve, serve_axon=mock_serve_axon
        )

        mock_wallet = MagicMock(
            spec=bittensor.Wallet,
            coldkey=MagicMock(),
            coldkeypub=MagicMock(
                # mock ss58 address
                ss58_address="5DD26kC2kxajmwfbbZmVmxhrY9VeeyR1Gpzy9i8wxLUg6zxm"
            ),
            hotkey=MagicMock(
                ss58_address="5CtstubuSoVLJGCXkiWRNKrrGg2DVBZ9qMs2qYTLsZR4q1Wg"
            ),
        )

        mock_add_insecure_port = mock.MagicMock(return_value=None)
        mock_grpc_server = mock.MagicMock(add_insecure_port=mock_add_insecure_port)

        mock_config = bittensor.axon.config()

        mock_axon_with_external_port_set = bittensor.axon(
            wallet=mock_wallet,
            metagraph=None,
            port=internal_port,
            external_port=external_port,
            server=mock_grpc_server,
            config=mock_config,
        )

        with mock.patch(
            "bittensor.utils.networking.get_external_ip", return_value=external_ip
        ):
            # mock the get_external_ip function to return the external ip
            mock_subtensor.serve_axon(
                netuid=-1, axon=mock_axon_with_external_port_set, use_upnpc=False
            )

        mock_serve_axon.assert_called_once()
        # verify that the axon is served to the network with the external port
        _, kwargs = mock_serve_axon.call_args
        axon_info = kwargs["axon"].info()
        self.assertEqual(axon_info.port, external_port)


class ExitEarly(Exception):
    """Mock exception to exit early from the called code"""

    pass


class TestStakeMultiple(unittest.TestCase):
    """
    Test the stake_multiple function
    """

    def test_stake_multiple(self):
        mock_amount: bittensor.Balance = bittensor.Balance.from_tao(1.0)

        mock_wallet = MagicMock(
            spec=bittensor.Wallet,
            coldkey=MagicMock(),
            coldkeypub=MagicMock(
                # mock ss58 address
                ss58_address="5DD26kC2kxajmwfbbZmVmxhrY9VeeyR1Gpzy9i8wxLUg6zxm"
            ),
            hotkey=MagicMock(
                ss58_address="5CtstubuSoVLJGCXkiWRNKrrGg2DVBZ9qMs2qYTLsZR4q1Wg"
            ),
<<<<<<< HEAD
        )

        mock_hotkey_ss58s = ["5CtstubuSoVLJGCXkiWRNKrrGg2DVBZ9qMs2qYTLsZR4q1Wg"]

        mock_amounts = [mock_amount]  # more than 1000 RAO

        mock_neuron = MagicMock(is_null=False)

=======
        )

        mock_hotkey_ss58s = ["5CtstubuSoVLJGCXkiWRNKrrGg2DVBZ9qMs2qYTLsZR4q1Wg"]

        mock_amounts = [mock_amount]  # more than 1000 RAO

        mock_neuron = MagicMock(
            is_null=False,
        )

>>>>>>> be31c492
        mock_do_stake = MagicMock(side_effect=ExitEarly)

        mock_subtensor = MagicMock(
            spec=bittensor.Subtensor,
            network="mock_net",
            get_balance=MagicMock(
                return_value=bittensor.Balance.from_tao(mock_amount.tao + 20.0)
            ),  # enough balance to stake
            get_neuron_for_pubkey_and_subnet=MagicMock(return_value=mock_neuron),
            _do_stake=mock_do_stake,
        )

        with pytest.raises(ExitEarly):
            bittensor.Subtensor.add_stake_multiple(
                mock_subtensor,
                wallet=mock_wallet,
                hotkey_ss58s=mock_hotkey_ss58s,
                amounts=mock_amounts,
            )

            mock_do_stake.assert_called_once()
            # args, kwargs
            _, kwargs = mock_do_stake.call_args
            self.assertAlmostEqual(
                kwargs["ammount"], mock_amount.rao, delta=1.0 * 1e9
            )  # delta of 1.0 TAO


if __name__ == "__main__":
    unittest.main()<|MERGE_RESOLUTION|>--- conflicted
+++ resolved
@@ -155,16 +155,6 @@
             hotkey=MagicMock(
                 ss58_address="5CtstubuSoVLJGCXkiWRNKrrGg2DVBZ9qMs2qYTLsZR4q1Wg"
             ),
-<<<<<<< HEAD
-        )
-
-        mock_hotkey_ss58s = ["5CtstubuSoVLJGCXkiWRNKrrGg2DVBZ9qMs2qYTLsZR4q1Wg"]
-
-        mock_amounts = [mock_amount]  # more than 1000 RAO
-
-        mock_neuron = MagicMock(is_null=False)
-
-=======
         )
 
         mock_hotkey_ss58s = ["5CtstubuSoVLJGCXkiWRNKrrGg2DVBZ9qMs2qYTLsZR4q1Wg"]
@@ -175,7 +165,6 @@
             is_null=False,
         )
 
->>>>>>> be31c492
         mock_do_stake = MagicMock(side_effect=ExitEarly)
 
         mock_subtensor = MagicMock(
