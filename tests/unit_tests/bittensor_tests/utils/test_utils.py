--- conflicted
+++ resolved
@@ -125,10 +125,7 @@
         subtensor.difficulty = MagicMock( return_value=1 )
         subtensor.substrate = MagicMock()
         subtensor.get_block_hash = MagicMock( return_value=block_hash )
-<<<<<<< HEAD
-=======
         subtensor.is_hotkey_registered = MagicMock( return_value=False )
->>>>>>> 163e9815
         wallet = MagicMock(
             hotkey = Keypair.create_from_mnemonic(Keypair.generate_mnemonic()),
         )
@@ -158,10 +155,7 @@
             subtensor.difficulty = MagicMock( return_value=int(1e10)) # set high to make solving take a long time
             subtensor.substrate = MagicMock()
             subtensor.get_block_hash = MagicMock( return_value=block_hash )
-<<<<<<< HEAD
-=======
             subtensor.is_hotkey_registered = MagicMock( side_effect=is_registered_return_values )
->>>>>>> 163e9815
             wallet = MagicMock(
                 hotkey = Keypair.create_from_mnemonic(Keypair.generate_mnemonic()),
             )
@@ -180,10 +174,7 @@
         subtensor.difficulty = MagicMock( return_value=1 )
         subtensor.substrate = MagicMock()
         subtensor.get_block_hash = MagicMock( side_effect= [None, None] + [block_hash]*20)
-<<<<<<< HEAD
-=======
         subtensor.is_hotkey_registered = MagicMock( return_value=False )
->>>>>>> 163e9815
         wallet = MagicMock(
             hotkey = Keypair.create_from_mnemonic(Keypair.generate_mnemonic()),
         )
