--- conflicted
+++ resolved
@@ -214,7 +214,6 @@
                             bittensor.Keypair.generate_mnemonic()
                         ).ss58_address
                     ),
-<<<<<<< HEAD
                 ),
                 MagicMock(
                     hotkey_file=MagicMock(
@@ -229,22 +228,6 @@
                         ).ss58_address
                     ),
                 ),
-=======
-                ),
-                MagicMock(
-                    hotkey_file=MagicMock(
-                        exists_on_device=MagicMock(return_value=True),  # Wallet exists
-                        is_encrypted=MagicMock(
-                            return_value=False  # Wallet is not encrypted
-                        ),
-                    ),
-                    hotkey=MagicMock(
-                        ss58_address=bittensor.Keypair.create_from_mnemonic(
-                            bittensor.Keypair.generate_mnemonic()
-                        ).ss58_address
-                    ),
-                ),
->>>>>>> be31c492
             ],
         ):
             config = self.config
@@ -328,15 +311,8 @@
     def test_register_cuda_use_cuda_flag(self):
         class ExitEarlyException(Exception):
             """Raised by mocked function to exit early"""
-<<<<<<< HEAD
-
             pass
 
-=======
-
-            pass
-
->>>>>>> be31c492
         base_args = [
             "register",
             "--wallet.path",
@@ -363,11 +339,7 @@
                     ):
                         # Should be able to set true without argument
                         args = base_args + [
-<<<<<<< HEAD
-                            "--subtensor.register.cuda.use_cuda"  # should be True without any arugment
-=======
                             "--subtensor.register.cuda.use_cuda",  # should be True without any arugment
->>>>>>> be31c492
                         ]
                         with pytest.raises(ExitEarlyException):
                             cli = bittensor.cli(args=args)
@@ -378,14 +350,9 @@
                         )  # should be None
 
                         # Should be able to set to false with no argument
-
-<<<<<<< HEAD
-                        args = base_args + ["--subtensor.register.cuda.no_cuda"]
-=======
                         args = base_args + [
                             "--subtensor.register.cuda.no_cuda",
                         ]
->>>>>>> be31c492
                         with pytest.raises(ExitEarlyException):
                             cli = bittensor.cli(args=args)
                             cli.run()
@@ -486,9 +453,6 @@
 
             # Test NO prompt happens when wallet name is passed
             with patch("rich.prompt.Prompt.ask") as mock_ask_prompt:
-<<<<<<< HEAD
-                cli = bittensor.cli(args=["inspect", "--wallet.name", "coolwalletname"])
-=======
                 cli = bittensor.cli(
                     args=[
                         "inspect",
@@ -496,7 +460,6 @@
                         "coolwalletname",
                     ]
                 )
->>>>>>> be31c492
                 cli.run()
 
                 # NO prompt happened
@@ -504,9 +467,6 @@
 
             # Test NO prompt happens when wallet name 'default' is passed
             with patch("rich.prompt.Prompt.ask") as mock_ask_prompt:
-<<<<<<< HEAD
-                cli = bittensor.cli(args=["inspect", "--wallet.name", "default"])
-=======
                 cli = bittensor.cli(
                     args=[
                         "inspect",
@@ -514,7 +474,6 @@
                         "default",
                     ]
                 )
->>>>>>> be31c492
                 cli.run()
 
                 # NO prompt happened
@@ -559,9 +518,6 @@
             # Test NO prompt happens when wallet name 'default' is passed
             with patch("rich.prompt.Prompt.ask") as mock_ask_prompt:
                 cli = bittensor.cli(
-<<<<<<< HEAD
-                    args=["overview", "--wallet.name", "default", "--netuid", "1"]
-=======
                     args=[
                         "overview",
                         "--wallet.name",
@@ -569,7 +525,6 @@
                         "--netuid",
                         "1",
                     ]
->>>>>>> be31c492
                 )
                 cli.run()
 
@@ -577,14 +532,10 @@
                 mock_ask_prompt.assert_not_called()
 
     def test_stake_prompt_wallet_name_and_hotkey_name(self):
-<<<<<<< HEAD
-        base_args = ["stake", "--all"]
-=======
         base_args = [
             "stake",
             "--all",
         ]
->>>>>>> be31c492
         # Patch command to exit early
         with patch("bittensor._cli.commands.stake.StakeCommand.run", return_value=None):
             # Test prompt happens when
@@ -728,16 +679,12 @@
             with patch("rich.prompt.Prompt.ask") as mock_ask_prompt:
                 cli = bittensor.cli(
                     args=base_args
-<<<<<<< HEAD
-                    + ["--wallet.name", "default", "--wallet.hotkey", "default"]
-=======
                     + [
                         "--wallet.name",
                         "default",
                         "--wallet.hotkey",
                         "default",
                     ]
->>>>>>> be31c492
                 )
                 cli.run()
 
@@ -745,14 +692,10 @@
                 mock_ask_prompt.assert_not_called()
 
     def test_unstake_prompt_wallet_name_and_hotkey_name(self):
-<<<<<<< HEAD
-        base_args = ["unstake", "--all"]
-=======
         base_args = [
             "unstake",
             "--all",
         ]
->>>>>>> be31c492
         # Patch command to exit early
         with patch(
             "bittensor._cli.commands.unstake.UnStakeCommand.run", return_value=None
@@ -897,16 +840,12 @@
             with patch("rich.prompt.Prompt.ask") as mock_ask_prompt:
                 cli = bittensor.cli(
                     args=base_args
-<<<<<<< HEAD
-                    + ["--wallet.name", "default", "--wallet.hotkey", "default"]
-=======
                     + [
                         "--wallet.name",
                         "default",
                         "--wallet.hotkey",
                         "default",
                     ]
->>>>>>> be31c492
                 )
                 cli.run()
 
@@ -958,15 +897,11 @@
             # - wallet name IS passed
             with patch("rich.prompt.Prompt.ask") as mock_ask_prompt:
                 cli = bittensor.cli(
-<<<<<<< HEAD
-                    args=base_args + ["--wallet.name", "coolwalletname"]
-=======
                     args=base_args
                     + [
                         "--wallet.name",
                         "coolwalletname",
                     ]
->>>>>>> be31c492
                 )
                 cli.run()
 
@@ -1018,15 +953,11 @@
             # - wallet name IS passed
             with patch("rich.prompt.Prompt.ask") as mock_ask_prompt:
                 cli = bittensor.cli(
-<<<<<<< HEAD
-                    args=base_args + ["--wallet.name", "coolwalletname"]
-=======
                     args=base_args
                     + [
                         "--wallet.name",
                         "coolwalletname",
                     ]
->>>>>>> be31c492
                 )
                 cli.run()
 
@@ -1037,16 +968,12 @@
         # Tests when
         # - wallet name IS passed, AND
         # - delegate hotkey IS NOT passed
-<<<<<<< HEAD
-        base_args = ["delegate", "--all", "--wallet.name", "mock"]
-=======
         base_args = [
             "delegate",
             "--all",
             "--wallet.name",
             "mock",
         ]
->>>>>>> be31c492
 
         delegate_ss58 = _get_mock_coldkey(0)
         with patch("bittensor._cli.commands.delegates.show_delegates"):
@@ -1112,15 +1039,11 @@
                     # - delegate hotkey IS passed
                     with patch("rich.prompt.Prompt.ask") as mock_ask_prompt:
                         cli = bittensor.cli(
-<<<<<<< HEAD
-                            args=base_args + ["--delegate_ss58key", delegate_ss58]
-=======
                             args=base_args
                             + [
                                 "--delegate_ss58key",
                                 delegate_ss58,
                             ]
->>>>>>> be31c492
                         )
                         cli.run()
 
@@ -1131,16 +1054,12 @@
         # Tests when
         # - wallet name IS passed, AND
         # - delegate hotkey IS NOT passed
-<<<<<<< HEAD
-        base_args = ["undelegate", "--all", "--wallet.name", "mock"]
-=======
         base_args = [
             "undelegate",
             "--all",
             "--wallet.name",
             "mock",
         ]
->>>>>>> be31c492
 
         delegate_ss58 = _get_mock_coldkey(0)
         with patch("bittensor._cli.commands.delegates.show_delegates"):
@@ -1206,15 +1125,11 @@
                     # - delegate hotkey IS passed
                     with patch("rich.prompt.Prompt.ask") as mock_ask_prompt:
                         cli = bittensor.cli(
-<<<<<<< HEAD
-                            args=base_args + ["--delegate_ss58key", delegate_ss58]
-=======
                             args=base_args
                             + [
                                 "--delegate_ss58key",
                                 delegate_ss58,
                             ]
->>>>>>> be31c492
                         )
                         cli.run()
 
