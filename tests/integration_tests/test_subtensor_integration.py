# The MIT License (MIT)
# Copyright © 2021 Yuma Rao
# Copyright © 2023 Opentensor Technologies Inc

# Permission is hereby granted, free of charge, to any person obtaining a copy of this software and associated
# documentation files (the “Software”), to deal in the Software without restriction, including without limitation
# the rights to use, copy, modify, merge, publish, distribute, sublicense, and/or sell copies of the Software,
# and to permit persons to whom the Software is furnished to do so, subject to the following conditions:

# The above copyright notice and this permission notice shall be included in all copies or substantial portions of
# the Software.

# THE SOFTWARE IS PROVIDED “AS IS”, WITHOUT WARRANTY OF ANY KIND, EXPRESS OR IMPLIED, INCLUDING BUT NOT LIMITED TO
# THE WARRANTIES OF MERCHANTABILITY, FITNESS FOR A PARTICULAR PURPOSE AND NONINFRINGEMENT. IN NO EVENT SHALL
# THE AUTHORS OR COPYRIGHT HOLDERS BE LIABLE FOR ANY CLAIM, DAMAGES OR OTHER LIABILITY, WHETHER IN AN ACTION
# OF CONTRACT, TORT OR OTHERWISE, ARISING FROM, OUT OF OR IN CONNECTION WITH THE SOFTWARE OR THE USE OR OTHER
# DEALINGS IN THE SOFTWARE.


import random
import unittest
from queue import Empty as QueueEmpty
from unittest.mock import MagicMock, patch
from types import SimpleNamespace

import bittensor
from bittensor.mock import MockSubtensor
import pytest
from bittensor.utils.balance import Balance
from substrateinterface import Keypair
<<<<<<< HEAD
=======
from bittensor._subtensor.subtensor_mock import MockSubtensor
>>>>>>> 26e54bc9
from tests.helpers import (
    _get_mock_hotkey,
    _get_mock_coldkey,
    MockConsole,
    _get_mock_keypair,
    _get_mock_wallet,
)


class TestSubtensor(unittest.TestCase):
    _mock_console_patcher = None
    _mock_subtensor: MockSubtensor
    subtensor: MockSubtensor

    def setUp(self):
        self.wallet = _get_mock_wallet(
            hotkey=_get_mock_keypair(0, self.id()),
            coldkey=_get_mock_keypair(1, self.id()),
        )
        self.balance = Balance.from_tao(1000)
        self.mock_neuron = MagicMock()  # NOTE: this might need more sophistication
<<<<<<< HEAD
        self.subtensor = MockSubtensor()  # own instance per test
=======
        self.subtensor = bittensor.subtensor(network="mock")  # own instance per test
>>>>>>> 26e54bc9

    @classmethod
    def setUpClass(cls) -> None:
        # mock rich console status
        mock_console = MockConsole()
        cls._mock_console_patcher = patch("bittensor.__console__", mock_console)
        cls._mock_console_patcher.start()

        # Keeps the same mock network for all tests. This stops the network from being re-setup for each test.
<<<<<<< HEAD
        cls._mock_subtensor = MockSubtensor()
=======
        cls._mock_subtensor = bittensor.subtensor(network="mock")
>>>>>>> 26e54bc9

        cls._do_setup_subnet()

    @classmethod
    def _do_setup_subnet(cls):
        # reset the mock subtensor
        cls._mock_subtensor.reset()
        # Setup the mock subnet 3
        cls._mock_subtensor.create_subnet(netuid=3)

    @classmethod
    def tearDownClass(cls) -> None:
        cls._mock_console_patcher.stop()

    def test_network_overrides(self):
        """Tests that the network overrides the chain_endpoint."""
        # Argument importance: chain_endpoint (arg) > network (arg) > config.subtensor.chain_endpoint > config.subtensor.network
        config0 = bittensor.subtensor.config()
        config0.subtensor.network = "finney"
        config0.subtensor.chain_endpoint = "wss://finney.subtensor.io"  # Should not match bittensor.__finney_entrypoint__
        assert config0.subtensor.chain_endpoint != bittensor.__finney_entrypoint__

        config1 = bittensor.subtensor.config()
        config1.subtensor.network = "local"
        config1.subtensor.chain_endpoint = None

        # Mock network calls
        with patch("substrateinterface.SubstrateInterface.connect_websocket"):
            with patch("substrateinterface.SubstrateInterface.reload_type_registry"):
<<<<<<< HEAD
                print(bittensor.subtensor, type(bittensor.subtensor))
=======
>>>>>>> 26e54bc9
                # Choose arg over config
                sub0 = bittensor.subtensor(
                    config=config0, chain_endpoint="wss://fin.subtensor.io"
                )
                self.assertEqual(
                    sub0.chain_endpoint,
                    "wss://fin.subtensor.io",
                    msg="Explicit chain_endpoint arg should override config.chain_endpoint",
                )

                # Choose network arg over config
                sub1 = bittensor.subtensor(config=config1, network="local")
                self.assertEqual(
                    sub1.chain_endpoint,
                    bittensor.__local_entrypoint__,
                    msg="Explicit network arg should override config.network",
                )

                # Choose chain_endpoint config over network config
                sub2 = bittensor.subtensor(config=config0)
                self.assertEqual(
                    sub2.chain_endpoint,
                    config0.subtensor.chain_endpoint,
                    msg="config.chain_endpoint should override choice derived from config.network",
                )

                sub3 = bittensor.subtensor(config=config1)
                # Should pick local instead of finney (default)
                assert sub3.network == "local"
                assert sub3.chain_endpoint == bittensor.__local_entrypoint__

    def test_get_current_block(self):
        block = self.subtensor.get_current_block()
        assert type(block) == int

    def test_unstake(self):
        self.subtensor._do_unstake = MagicMock(return_value=True)

        self.subtensor.substrate.get_payment_info = MagicMock(
            return_value={"partialFee": 100}
        )

        self.subtensor.register = MagicMock(return_value=True)
        self.subtensor.get_balance = MagicMock(return_value=self.balance)

        self.subtensor.get_neuron_for_pubkey_and_subnet = MagicMock(
            return_value=self.mock_neuron
        )
<<<<<<< HEAD
        self.subtensor.get_stake_for_coldkey_and_hotkey = MagicMock(
            return_value=Balance.from_tao(500)
        )
        success = self.subtensor.unstake(self.wallet, amount=200)
        self.assertTrue(success, msg="Unstake should succeed")

    def test_unstake_inclusion(self):
        self.subtensor._do_unstake = MagicMock(return_value=True)

=======
        with patch(
            "bittensor.Subtensor.get_stake_for_coldkey_and_hotkey",
            return_value=Balance.from_tao(500),
        ):
            success = self.subtensor.unstake(self.wallet, amount=200)
            self.assertTrue(success, msg="Unstake should succeed")

    def test_unstake_inclusion(self):
        self.subtensor._do_unstake = MagicMock(return_value=True)

>>>>>>> 26e54bc9
        self.subtensor.substrate.get_payment_info = MagicMock(
            return_value={"partialFee": 100}
        )

        self.subtensor.register = MagicMock(return_value=True)
        self.subtensor.get_balance = MagicMock(return_value=self.balance)
<<<<<<< HEAD
        self.subtensor.get_neuron_for_pubkey_and_subnet = MagicMock(
            return_value=self.mock_neuron
        )
        self.subtensor.get_stake_for_coldkey_and_hotkey = MagicMock(
            return_value=Balance.from_tao(500)
        )
        success = self.subtensor.unstake(
            self.wallet, amount=200, wait_for_inclusion=True
        )
        self.assertTrue(success, msg="Unstake should succeed")
=======

        self.subtensor.get_neuron_for_pubkey_and_subnet = MagicMock(
            return_value=self.mock_neuron
        )
        with patch(
            "bittensor.Subtensor.get_stake_for_coldkey_and_hotkey",
            return_value=Balance.from_tao(500),
        ):
            success = self.subtensor.unstake(
                self.wallet, amount=200, wait_for_inclusion=True
            )
            self.assertTrue(success, msg="Unstake should succeed")
>>>>>>> 26e54bc9

    def test_unstake_failed(self):
        self.subtensor._do_unstake = MagicMock(return_value=False)

        self.subtensor.register = MagicMock(return_value=True)
        self.subtensor.get_balance = MagicMock(return_value=self.balance)

        self.subtensor.get_neuron_for_pubkey_and_subnet = MagicMock(
            return_value=self.mock_neuron
        )
<<<<<<< HEAD
        self.subtensor.get_stake_for_coldkey_and_hotkey = MagicMock(
            return_value=Balance.from_tao(500)
        )
        fail = self.subtensor.unstake(self.wallet, amount=200, wait_for_inclusion=True)
        self.assertFalse(fail, msg="Unstake should fail")
=======
        with patch(
            "bittensor.Subtensor.get_stake_for_coldkey_and_hotkey",
            return_value=Balance.from_tao(500),
        ):
            fail = self.subtensor.unstake(
                self.wallet, amount=200, wait_for_inclusion=True
            )
            self.assertFalse(fail, msg="Unstake should fail")
>>>>>>> 26e54bc9

    def test_stake(self):
        self.subtensor._do_stake = MagicMock(return_value=True)

        self.subtensor.substrate.get_payment_info = MagicMock(
            return_value={"partialFee": 100}
        )

        self.subtensor.register = MagicMock(return_value=True)
        self.subtensor.get_balance = MagicMock(return_value=self.balance)

        self.subtensor.get_neuron_for_pubkey_and_subnet = MagicMock(
            return_value=self.mock_neuron
        )
<<<<<<< HEAD
        self.subtensor.get_stake_for_coldkey_and_hotkey = MagicMock(
            return_value=Balance.from_tao(500)
        )
        self.subtensor.get_hotkey_owner = MagicMock(
            return_value=self.wallet.coldkeypub.ss58_address
        )
        success = self.subtensor.add_stake(self.wallet, amount=200)
        self.assertTrue(success, msg="Stake should succeed")
=======
        with patch(
            "bittensor.Subtensor.get_stake_for_coldkey_and_hotkey",
            return_value=Balance.from_tao(500),
        ):
            with patch(
                "bittensor.Subtensor.get_hotkey_owner",
                return_value=self.wallet.coldkeypub.ss58_address,
            ):
                success = self.subtensor.add_stake(self.wallet, amount=200)
                self.assertTrue(success, msg="Stake should succeed")
>>>>>>> 26e54bc9

    def test_stake_inclusion(self):
        self.subtensor._do_stake = MagicMock(return_value=True)

        self.subtensor.substrate.get_payment_info = MagicMock(
            return_value={"partialFee": 100}
        )

        self.subtensor.register = MagicMock(return_value=True)
        self.subtensor.get_balance = MagicMock(return_value=self.balance)
<<<<<<< HEAD

        self.subtensor.get_neuron_for_pubkey_and_subnet = MagicMock(
            return_value=self.mock_neuron
        )
        self.subtensor.get_stake_for_coldkey_and_hotkey = MagicMock(
            return_value=Balance.from_tao(500)
        )
        self.subtensor.get_hotkey_owner = MagicMock(
            return_value=self.wallet.coldkeypub.ss58_address
        )
        success = self.subtensor.add_stake(
            self.wallet, amount=200, wait_for_inclusion=True
        )
        self.assertTrue(success, msg="Stake should succeed")

=======

        self.subtensor.get_neuron_for_pubkey_and_subnet = MagicMock(
            return_value=self.mock_neuron
        )
        with patch(
            "bittensor.Subtensor.get_stake_for_coldkey_and_hotkey",
            return_value=Balance.from_tao(500),
        ):
            with patch(
                "bittensor.Subtensor.get_hotkey_owner",
                return_value=self.wallet.coldkeypub.ss58_address,
            ):
                success = self.subtensor.add_stake(
                    self.wallet, amount=200, wait_for_inclusion=True
                )
                self.assertTrue(success, msg="Stake should succeed")

>>>>>>> 26e54bc9
    def test_stake_failed(self):
        self.subtensor._do_stake = MagicMock(return_value=False)

        self.subtensor.substrate.get_payment_info = MagicMock(
            return_value={"partialFee": 100}
        )

        self.subtensor.register = MagicMock(return_value=True)
        self.subtensor.get_balance = MagicMock(return_value=Balance.from_rao(0))

        self.subtensor.get_neuron_for_pubkey_and_subnet = MagicMock(
            return_value=self.mock_neuron
        )
<<<<<<< HEAD
        self.subtensor.get_stake_for_coldkey_and_hotkey = MagicMock(
            return_value=Balance.from_tao(500)
        )
        self.subtensor.get_hotkey_owner = MagicMock(
            return_value=self.wallet.coldkeypub.ss58_address
        )
        fail = self.subtensor.add_stake(
            self.wallet, amount=200, wait_for_inclusion=True
        )
        self.assertFalse(fail, msg="Stake should fail")
=======
        with patch(
            "bittensor.Subtensor.get_stake_for_coldkey_and_hotkey",
            return_value=Balance.from_tao(500),
        ):
            with patch(
                "bittensor.Subtensor.get_hotkey_owner",
                return_value=self.wallet.coldkeypub.ss58_address,
            ):
                fail = self.subtensor.add_stake(
                    self.wallet, amount=200, wait_for_inclusion=True
                )
                self.assertFalse(fail, msg="Stake should fail")
>>>>>>> 26e54bc9

    def test_transfer(self):
        fake_coldkey = _get_mock_coldkey(1)

        self.subtensor._do_transfer = MagicMock(return_value=(True, "0x", None))
        self.subtensor.register = MagicMock(return_value=True)
        self.subtensor.get_neuron_for_pubkey_and_subnet = MagicMock(
            return_value=self.mock_neuron
        )
        self.subtensor.get_balance = MagicMock(return_value=self.balance)
        success = self.subtensor.transfer(
            self.wallet,
            fake_coldkey,
            amount=200,
        )
        self.assertTrue(success, msg="Transfer should succeed")

    def test_transfer_inclusion(self):
        fake_coldkey = _get_mock_coldkey(1)
        self.subtensor._do_transfer = MagicMock(return_value=(True, "0x", None))
        self.subtensor.register = MagicMock(return_value=True)
        self.subtensor.get_neuron_for_pubkey_and_subnet = MagicMock(
            return_value=self.mock_neuron
        )
        self.subtensor.get_balance = MagicMock(return_value=self.balance)

        success = self.subtensor.transfer(
            self.wallet, fake_coldkey, amount=200, wait_for_inclusion=True
        )
        self.assertTrue(success, msg="Transfer should succeed")

    def test_transfer_failed(self):
        fake_coldkey = _get_mock_coldkey(1)
        self.subtensor._do_transfer = MagicMock(
            return_value=(False, None, "Mock failure message")
        )

        fail = self.subtensor.transfer(
            self.wallet, fake_coldkey, amount=200, wait_for_inclusion=True
        )
        self.assertFalse(fail, msg="Transfer should fail")

    def test_transfer_invalid_dest(self):
        fake_coldkey = _get_mock_coldkey(1)

        fail = self.subtensor.transfer(
            self.wallet,
            fake_coldkey[:-1],  # invalid dest
            amount=200,
            wait_for_inclusion=True,
        )
        self.assertFalse(fail, msg="Transfer should fail because of invalid dest")

    def test_transfer_dest_as_bytes(self):
        fake_coldkey = _get_mock_coldkey(1)
        self.subtensor._do_transfer = MagicMock(return_value=(True, "0x", None))

        self.subtensor.register = MagicMock(return_value=True)
        self.subtensor.get_neuron_for_pubkey_and_subnet = MagicMock(
            return_value=self.mock_neuron
        )
        self.subtensor.get_balance = MagicMock(return_value=self.balance)

        dest_as_bytes: bytes = Keypair(fake_coldkey).public_key
        success = self.subtensor.transfer(
            self.wallet,
            dest_as_bytes,  # invalid dest
            amount=200,
            wait_for_inclusion=True,
        )
        self.assertTrue(success, msg="Transfer should succeed")

    def test_set_weights(self):
        chain_weights = [0]

        class success:
            def __init__(self):
                self.is_success = True

            def process_events(self):
                return True

        self.subtensor._do_set_weights = MagicMock(return_value=(True, None))

        success = self.subtensor.set_weights(
            wallet=self.wallet,
            netuid=3,
            uids=[1],
            weights=chain_weights,
        )
        assert success == True

    def test_set_weights_inclusion(self):
        chain_weights = [0]
        self.subtensor._do_set_weights = MagicMock(return_value=(True, None))

        success = self.subtensor.set_weights(
            wallet=self.wallet,
            netuid=1,
            uids=[1],
            weights=chain_weights,
            wait_for_inclusion=True,
        )
        assert success == True

    def test_set_weights_failed(self):
        chain_weights = [0]
        self.subtensor._do_set_weights = MagicMock(
            return_value=(False, "Mock failure message")
        )

        fail = self.subtensor.set_weights(
            wallet=self.wallet,
            netuid=3,
            uids=[1],
            weights=chain_weights,
            wait_for_inclusion=True,
        )
        assert fail == False

    def test_get_balance(self):
        fake_coldkey = _get_mock_coldkey(0)
        balance = self.subtensor.get_balance(address=fake_coldkey)
        assert type(balance) == bittensor.utils.balance.Balance

    def test_get_balances(self):
        balances = self.subtensor.get_balances()
        assert type(balances) == dict
        for i in balances:
            assert type(balances[i]) == bittensor.utils.balance.Balance

    def test_get_uid_by_hotkey_on_subnet(self):
        mock_coldkey_kp = _get_mock_keypair(0, self.id())
        mock_hotkey_kp = _get_mock_keypair(100, self.id())

        # Register on subnet 3
        mock_uid = self.subtensor.force_register_neuron(
            netuid=3,
            hotkey=mock_hotkey_kp.ss58_address,
            coldkey=mock_coldkey_kp.ss58_address,
        )

        uid = self.subtensor.get_uid_for_hotkey_on_subnet(
            mock_hotkey_kp.ss58_address, netuid=3
        )
        self.assertIsInstance(
            uid, int, msg="get_uid_for_hotkey_on_subnet should return an int"
        )
        self.assertEqual(
            uid,
            mock_uid,
            msg="get_uid_for_hotkey_on_subnet should return the correct uid",
        )

    def test_is_hotkey_registered(self):
        mock_coldkey_kp = _get_mock_keypair(0, self.id())
        mock_hotkey_kp = _get_mock_keypair(100, self.id())

        # Register on subnet 3
        _ = self.subtensor.force_register_neuron(
            netuid=3,
            hotkey=mock_hotkey_kp.ss58_address,
            coldkey=mock_coldkey_kp.ss58_address,
        )

        registered = self.subtensor.is_hotkey_registered(
            mock_hotkey_kp.ss58_address, netuid=3
        )
        self.assertTrue(registered, msg="Hotkey should be registered")

    def test_is_hotkey_registered_not_registered(self):
        mock_hotkey_kp = _get_mock_keypair(100, self.id())

        # Do not register on subnet 3

        registered = self.subtensor.is_hotkey_registered(
            mock_hotkey_kp.ss58_address, netuid=3
        )
        self.assertFalse(registered, msg="Hotkey should not be registered")

    def test_registration_multiprocessed_already_registered(self):
        workblocks_before_is_registered = random.randint(5, 10)
        # return False each work block but return True after a random number of blocks
        is_registered_return_values = (
            [False for _ in range(workblocks_before_is_registered)]
            + [True]
            + [True, False]
        )
        # this should pass the initial False check in the subtensor class and then return True because the neuron is already registered

        mock_neuron = MagicMock()
        mock_neuron.is_null = True

<<<<<<< HEAD
        # patch solution queue to return None
        with patch(
            "multiprocessing.queues.Queue.get", return_value=None
        ) as mock_queue_get:
            # patch time queue get to raise Empty exception
            with patch(
                "multiprocessing.queues.Queue.get_nowait", side_effect=QueueEmpty
            ) as mock_queue_get_nowait:
                wallet = _get_mock_wallet(
                    hotkey=_get_mock_keypair(0, self.id()),
                    coldkey=_get_mock_keypair(1, self.id()),
                )
                self.subtensor.is_hotkey_registered = MagicMock(
                    side_effect=is_registered_return_values
                )

                self.subtensor.difficulty = MagicMock(return_value=1)
                self.subtensor.get_neuron_for_pubkey_and_subnet = MagicMock(
                    side_effect=mock_neuron
                )
                self.subtensor._do_pow_register = MagicMock(return_value=(True, None))

                with patch("bittensor.__console__.status") as mock_set_status:
                    # Need to patch the console status to avoid opening a parallel live display
                    mock_set_status.__enter__ = MagicMock(return_value=True)
                    mock_set_status.__exit__ = MagicMock(return_value=True)

                    # should return True
                    assert (
                        self.subtensor.register(
                            wallet=wallet, netuid=3, num_processes=3, update_interval=5
                        )
                        == True
                    )

                # calls until True and once again before exiting subtensor class
                # This assertion is currently broken when difficulty is too low
                assert (
                    self.subtensor.is_hotkey_registered.call_count
                    == workblocks_before_is_registered + 2
                )
=======
        with patch("bittensor.Subtensor.difficulty"):
            # patch solution queue to return None
            with patch(
                "multiprocessing.queues.Queue.get", return_value=None
            ) as mock_queue_get:
                # patch time queue get to raise Empty exception
                with patch(
                    "multiprocessing.queues.Queue.get_nowait", side_effect=QueueEmpty
                ) as mock_queue_get_nowait:
                    wallet = _get_mock_wallet(
                        hotkey=_get_mock_keypair(0, self.id()),
                        coldkey=_get_mock_keypair(1, self.id()),
                    )
                    self.subtensor.is_hotkey_registered = MagicMock(
                        side_effect=is_registered_return_values
                    )

                    self.subtensor.difficulty = MagicMock(return_value=1)
                    self.subtensor.get_neuron_for_pubkey_and_subnet = MagicMock(
                        side_effect=mock_neuron
                    )
                    self.subtensor._do_pow_register = MagicMock(
                        return_value=(True, None)
                    )

                    with patch("bittensor.__console__.status") as mock_set_status:
                        # Need to patch the console status to avoid opening a parallel live display
                        mock_set_status.__enter__ = MagicMock(return_value=True)
                        mock_set_status.__exit__ = MagicMock(return_value=True)

                        # should return True
                        assert (
                            self.subtensor.register(
                                wallet=wallet,
                                netuid=3,
                                num_processes=3,
                                update_interval=5,
                            )
                            == True
                        )

                    # calls until True and once again before exiting subtensor class
                    # This assertion is currently broken when difficulty is too low
                    assert (
                        self.subtensor.is_hotkey_registered.call_count
                        == workblocks_before_is_registered + 2
                    )
>>>>>>> 26e54bc9

    def test_registration_partly_failed(self):
        do_pow_register_mock = MagicMock(
            side_effect=[(False, "Failed"), (False, "Failed"), (True, None)]
        )

        def is_registered_side_effect(*args, **kwargs):
            nonlocal do_pow_register_mock
            return do_pow_register_mock.call_count < 3

        current_block = [i for i in range(0, 100)]

<<<<<<< HEAD
        wallet = _get_mock_wallet(
            hotkey=_get_mock_keypair(0, self.id()),
            coldkey=_get_mock_keypair(1, self.id()),
        )

        self.subtensor.get_neuron_for_pubkey_and_subnet = MagicMock(
            return_value=bittensor.NeuronInfo._null_neuron()
        )
        self.subtensor.is_hotkey_registered = MagicMock(
            side_effect=is_registered_side_effect
        )
=======
        with patch(
            "bittensor.Subtensor.get_neuron_for_pubkey_and_subnet",
            return_value=bittensor.NeuronInfo._null_neuron(),
        ):
            with patch("bittensor.Subtensor.difficulty"):
                wallet = _get_mock_wallet(
                    hotkey=_get_mock_keypair(0, self.id()),
                    coldkey=_get_mock_keypair(1, self.id()),
                )

                self.subtensor.is_hotkey_registered = MagicMock(
                    side_effect=is_registered_side_effect
                )
>>>>>>> 26e54bc9

        self.subtensor.difficulty = MagicMock(return_value=1)
        self.subtensor.get_current_block = MagicMock(side_effect=current_block)
        self.subtensor._do_pow_register = do_pow_register_mock

<<<<<<< HEAD
        # should return True
        self.assertTrue(
            self.subtensor.register(
                wallet=wallet, netuid=3, num_processes=3, update_interval=5
            ),
            msg="Registration should succeed",
        )
=======
                # should return True
                self.assertTrue(
                    self.subtensor.register(
                        wallet=wallet, netuid=3, num_processes=3, update_interval=5
                    ),
                    msg="Registration should succeed",
                )
>>>>>>> 26e54bc9

    def test_registration_failed(self):
        is_registered_return_values = [False for _ in range(100)]
        current_block = [i for i in range(0, 100)]
        mock_neuron = MagicMock()
        mock_neuron.is_null = True

        with patch(
<<<<<<< HEAD
            "bittensor.extrinsics.registration.create_pow", return_value=None
=======
            "bittensor._subtensor.extrinsics.registration.create_pow", return_value=None
>>>>>>> 26e54bc9
        ) as mock_create_pow:
            wallet = _get_mock_wallet(
                hotkey=_get_mock_keypair(0, self.id()),
                coldkey=_get_mock_keypair(1, self.id()),
            )

            self.subtensor.is_hotkey_registered = MagicMock(
                side_effect=is_registered_return_values
            )

            self.subtensor.get_current_block = MagicMock(side_effect=current_block)
            self.subtensor.get_neuron_for_pubkey_and_subnet = MagicMock(
                return_value=mock_neuron
            )
            self.subtensor.substrate.get_block_hash = MagicMock(
                return_value="0x" + "0" * 64
            )
            self.subtensor._do_pow_register = MagicMock(return_value=(False, "Failed"))

            # should return True
            self.assertIsNot(
                self.subtensor.register(wallet=wallet, netuid=3),
                True,
                msg="Registration should fail",
            )
            self.assertEqual(mock_create_pow.call_count, 3)

    def test_registration_stale_then_continue(self):
        # verifty that after a stale solution, the solve will continue without exiting

        class ExitEarly(Exception):
            pass

        mock_is_stale = MagicMock(side_effect=[True, False])

        mock_do_pow_register = MagicMock(side_effect=ExitEarly())

        mock_subtensor_self = MagicMock(
            neuron_for_pubkey=MagicMock(
                return_value=MagicMock(is_null=True)
            ),  # not registered
            _do_pow_register=mock_do_pow_register,
            substrate=MagicMock(
                get_block_hash=MagicMock(return_value="0x" + "0" * 64),
            ),
        )

        mock_wallet = MagicMock()

        mock_create_pow = MagicMock(return_value=MagicMock(is_stale=mock_is_stale))
<<<<<<< HEAD

        with patch("bittensor.extrinsics.registration.create_pow", mock_create_pow):
            # should create a pow and check if it is stale
            # then should create a new pow and check if it is stale
            # then should enter substrate and exit early because of test
            self.subtensor.get_neuron_for_pubkey_and_subnet = MagicMock(
                return_value=bittensor.NeuronInfo._null_neuron()
            )
            with pytest.raises(ExitEarly):
                bittensor.subtensor.register(mock_subtensor_self, mock_wallet, netuid=3)
            self.assertEqual(
                mock_create_pow.call_count, 2, msg="must try another pow after stale"
            )
            self.assertEqual(mock_is_stale.call_count, 2)
            self.assertEqual(
                mock_do_pow_register.call_count,
                1,
                msg="only tries to submit once, then exits",
            )

=======

        with patch(
            "bittensor.Subtensor.get_neuron_for_pubkey_and_subnet",
            return_value=bittensor.NeuronInfo._null_neuron(),
        ):
            with patch(
                "bittensor._subtensor.extrinsics.registration.create_pow",
                mock_create_pow,
            ):
                # should create a pow and check if it is stale
                # then should create a new pow and check if it is stale
                # then should enter substrate and exit early because of test
                with pytest.raises(ExitEarly):
                    bittensor.Subtensor.register(
                        mock_subtensor_self, mock_wallet, netuid=3
                    )
                self.assertEqual(
                    mock_create_pow.call_count,
                    2,
                    msg="must try another pow after stale",
                )
                self.assertEqual(mock_is_stale.call_count, 2)
                self.assertEqual(
                    mock_do_pow_register.call_count,
                    1,
                    msg="only tries to submit once, then exits",
                )

>>>>>>> 26e54bc9

# # This test was flaking, please check to_defaults before reactiving the test
# def _test_defaults_to_finney():
#     sub = bittensor.subtensor()
#     assert sub.network == 'finney'
#     assert sub.chain_endpoint == bittensor.__finney_entrypoint__

if __name__ == "__main__":
    unittest.main()<|MERGE_RESOLUTION|>--- conflicted
+++ resolved
@@ -28,10 +28,6 @@
 import pytest
 from bittensor.utils.balance import Balance
 from substrateinterface import Keypair
-<<<<<<< HEAD
-=======
-from bittensor._subtensor.subtensor_mock import MockSubtensor
->>>>>>> 26e54bc9
 from tests.helpers import (
     _get_mock_hotkey,
     _get_mock_coldkey,
@@ -53,11 +49,7 @@
         )
         self.balance = Balance.from_tao(1000)
         self.mock_neuron = MagicMock()  # NOTE: this might need more sophistication
-<<<<<<< HEAD
         self.subtensor = MockSubtensor()  # own instance per test
-=======
-        self.subtensor = bittensor.subtensor(network="mock")  # own instance per test
->>>>>>> 26e54bc9
 
     @classmethod
     def setUpClass(cls) -> None:
@@ -67,11 +59,7 @@
         cls._mock_console_patcher.start()
 
         # Keeps the same mock network for all tests. This stops the network from being re-setup for each test.
-<<<<<<< HEAD
         cls._mock_subtensor = MockSubtensor()
-=======
-        cls._mock_subtensor = bittensor.subtensor(network="mock")
->>>>>>> 26e54bc9
 
         cls._do_setup_subnet()
 
@@ -101,10 +89,6 @@
         # Mock network calls
         with patch("substrateinterface.SubstrateInterface.connect_websocket"):
             with patch("substrateinterface.SubstrateInterface.reload_type_registry"):
-<<<<<<< HEAD
-                print(bittensor.subtensor, type(bittensor.subtensor))
-=======
->>>>>>> 26e54bc9
                 # Choose arg over config
                 sub0 = bittensor.subtensor(
                     config=config0, chain_endpoint="wss://fin.subtensor.io"
@@ -153,7 +137,6 @@
         self.subtensor.get_neuron_for_pubkey_and_subnet = MagicMock(
             return_value=self.mock_neuron
         )
-<<<<<<< HEAD
         self.subtensor.get_stake_for_coldkey_and_hotkey = MagicMock(
             return_value=Balance.from_tao(500)
         )
@@ -163,25 +146,12 @@
     def test_unstake_inclusion(self):
         self.subtensor._do_unstake = MagicMock(return_value=True)
 
-=======
-        with patch(
-            "bittensor.Subtensor.get_stake_for_coldkey_and_hotkey",
-            return_value=Balance.from_tao(500),
-        ):
-            success = self.subtensor.unstake(self.wallet, amount=200)
-            self.assertTrue(success, msg="Unstake should succeed")
-
-    def test_unstake_inclusion(self):
-        self.subtensor._do_unstake = MagicMock(return_value=True)
-
->>>>>>> 26e54bc9
         self.subtensor.substrate.get_payment_info = MagicMock(
             return_value={"partialFee": 100}
         )
 
         self.subtensor.register = MagicMock(return_value=True)
         self.subtensor.get_balance = MagicMock(return_value=self.balance)
-<<<<<<< HEAD
         self.subtensor.get_neuron_for_pubkey_and_subnet = MagicMock(
             return_value=self.mock_neuron
         )
@@ -192,20 +162,6 @@
             self.wallet, amount=200, wait_for_inclusion=True
         )
         self.assertTrue(success, msg="Unstake should succeed")
-=======
-
-        self.subtensor.get_neuron_for_pubkey_and_subnet = MagicMock(
-            return_value=self.mock_neuron
-        )
-        with patch(
-            "bittensor.Subtensor.get_stake_for_coldkey_and_hotkey",
-            return_value=Balance.from_tao(500),
-        ):
-            success = self.subtensor.unstake(
-                self.wallet, amount=200, wait_for_inclusion=True
-            )
-            self.assertTrue(success, msg="Unstake should succeed")
->>>>>>> 26e54bc9
 
     def test_unstake_failed(self):
         self.subtensor._do_unstake = MagicMock(return_value=False)
@@ -216,22 +172,11 @@
         self.subtensor.get_neuron_for_pubkey_and_subnet = MagicMock(
             return_value=self.mock_neuron
         )
-<<<<<<< HEAD
         self.subtensor.get_stake_for_coldkey_and_hotkey = MagicMock(
             return_value=Balance.from_tao(500)
         )
         fail = self.subtensor.unstake(self.wallet, amount=200, wait_for_inclusion=True)
         self.assertFalse(fail, msg="Unstake should fail")
-=======
-        with patch(
-            "bittensor.Subtensor.get_stake_for_coldkey_and_hotkey",
-            return_value=Balance.from_tao(500),
-        ):
-            fail = self.subtensor.unstake(
-                self.wallet, amount=200, wait_for_inclusion=True
-            )
-            self.assertFalse(fail, msg="Unstake should fail")
->>>>>>> 26e54bc9
 
     def test_stake(self):
         self.subtensor._do_stake = MagicMock(return_value=True)
@@ -246,7 +191,6 @@
         self.subtensor.get_neuron_for_pubkey_and_subnet = MagicMock(
             return_value=self.mock_neuron
         )
-<<<<<<< HEAD
         self.subtensor.get_stake_for_coldkey_and_hotkey = MagicMock(
             return_value=Balance.from_tao(500)
         )
@@ -255,18 +199,6 @@
         )
         success = self.subtensor.add_stake(self.wallet, amount=200)
         self.assertTrue(success, msg="Stake should succeed")
-=======
-        with patch(
-            "bittensor.Subtensor.get_stake_for_coldkey_and_hotkey",
-            return_value=Balance.from_tao(500),
-        ):
-            with patch(
-                "bittensor.Subtensor.get_hotkey_owner",
-                return_value=self.wallet.coldkeypub.ss58_address,
-            ):
-                success = self.subtensor.add_stake(self.wallet, amount=200)
-                self.assertTrue(success, msg="Stake should succeed")
->>>>>>> 26e54bc9
 
     def test_stake_inclusion(self):
         self.subtensor._do_stake = MagicMock(return_value=True)
@@ -277,7 +209,6 @@
 
         self.subtensor.register = MagicMock(return_value=True)
         self.subtensor.get_balance = MagicMock(return_value=self.balance)
-<<<<<<< HEAD
 
         self.subtensor.get_neuron_for_pubkey_and_subnet = MagicMock(
             return_value=self.mock_neuron
@@ -293,25 +224,6 @@
         )
         self.assertTrue(success, msg="Stake should succeed")
 
-=======
-
-        self.subtensor.get_neuron_for_pubkey_and_subnet = MagicMock(
-            return_value=self.mock_neuron
-        )
-        with patch(
-            "bittensor.Subtensor.get_stake_for_coldkey_and_hotkey",
-            return_value=Balance.from_tao(500),
-        ):
-            with patch(
-                "bittensor.Subtensor.get_hotkey_owner",
-                return_value=self.wallet.coldkeypub.ss58_address,
-            ):
-                success = self.subtensor.add_stake(
-                    self.wallet, amount=200, wait_for_inclusion=True
-                )
-                self.assertTrue(success, msg="Stake should succeed")
-
->>>>>>> 26e54bc9
     def test_stake_failed(self):
         self.subtensor._do_stake = MagicMock(return_value=False)
 
@@ -325,7 +237,6 @@
         self.subtensor.get_neuron_for_pubkey_and_subnet = MagicMock(
             return_value=self.mock_neuron
         )
-<<<<<<< HEAD
         self.subtensor.get_stake_for_coldkey_and_hotkey = MagicMock(
             return_value=Balance.from_tao(500)
         )
@@ -336,20 +247,6 @@
             self.wallet, amount=200, wait_for_inclusion=True
         )
         self.assertFalse(fail, msg="Stake should fail")
-=======
-        with patch(
-            "bittensor.Subtensor.get_stake_for_coldkey_and_hotkey",
-            return_value=Balance.from_tao(500),
-        ):
-            with patch(
-                "bittensor.Subtensor.get_hotkey_owner",
-                return_value=self.wallet.coldkeypub.ss58_address,
-            ):
-                fail = self.subtensor.add_stake(
-                    self.wallet, amount=200, wait_for_inclusion=True
-                )
-                self.assertFalse(fail, msg="Stake should fail")
->>>>>>> 26e54bc9
 
     def test_transfer(self):
         fake_coldkey = _get_mock_coldkey(1)
@@ -543,7 +440,6 @@
         mock_neuron = MagicMock()
         mock_neuron.is_null = True
 
-<<<<<<< HEAD
         # patch solution queue to return None
         with patch(
             "multiprocessing.queues.Queue.get", return_value=None
@@ -585,55 +481,6 @@
                     self.subtensor.is_hotkey_registered.call_count
                     == workblocks_before_is_registered + 2
                 )
-=======
-        with patch("bittensor.Subtensor.difficulty"):
-            # patch solution queue to return None
-            with patch(
-                "multiprocessing.queues.Queue.get", return_value=None
-            ) as mock_queue_get:
-                # patch time queue get to raise Empty exception
-                with patch(
-                    "multiprocessing.queues.Queue.get_nowait", side_effect=QueueEmpty
-                ) as mock_queue_get_nowait:
-                    wallet = _get_mock_wallet(
-                        hotkey=_get_mock_keypair(0, self.id()),
-                        coldkey=_get_mock_keypair(1, self.id()),
-                    )
-                    self.subtensor.is_hotkey_registered = MagicMock(
-                        side_effect=is_registered_return_values
-                    )
-
-                    self.subtensor.difficulty = MagicMock(return_value=1)
-                    self.subtensor.get_neuron_for_pubkey_and_subnet = MagicMock(
-                        side_effect=mock_neuron
-                    )
-                    self.subtensor._do_pow_register = MagicMock(
-                        return_value=(True, None)
-                    )
-
-                    with patch("bittensor.__console__.status") as mock_set_status:
-                        # Need to patch the console status to avoid opening a parallel live display
-                        mock_set_status.__enter__ = MagicMock(return_value=True)
-                        mock_set_status.__exit__ = MagicMock(return_value=True)
-
-                        # should return True
-                        assert (
-                            self.subtensor.register(
-                                wallet=wallet,
-                                netuid=3,
-                                num_processes=3,
-                                update_interval=5,
-                            )
-                            == True
-                        )
-
-                    # calls until True and once again before exiting subtensor class
-                    # This assertion is currently broken when difficulty is too low
-                    assert (
-                        self.subtensor.is_hotkey_registered.call_count
-                        == workblocks_before_is_registered + 2
-                    )
->>>>>>> 26e54bc9
 
     def test_registration_partly_failed(self):
         do_pow_register_mock = MagicMock(
@@ -646,7 +493,6 @@
 
         current_block = [i for i in range(0, 100)]
 
-<<<<<<< HEAD
         wallet = _get_mock_wallet(
             hotkey=_get_mock_keypair(0, self.id()),
             coldkey=_get_mock_keypair(1, self.id()),
@@ -658,27 +504,11 @@
         self.subtensor.is_hotkey_registered = MagicMock(
             side_effect=is_registered_side_effect
         )
-=======
-        with patch(
-            "bittensor.Subtensor.get_neuron_for_pubkey_and_subnet",
-            return_value=bittensor.NeuronInfo._null_neuron(),
-        ):
-            with patch("bittensor.Subtensor.difficulty"):
-                wallet = _get_mock_wallet(
-                    hotkey=_get_mock_keypair(0, self.id()),
-                    coldkey=_get_mock_keypair(1, self.id()),
-                )
-
-                self.subtensor.is_hotkey_registered = MagicMock(
-                    side_effect=is_registered_side_effect
-                )
->>>>>>> 26e54bc9
 
         self.subtensor.difficulty = MagicMock(return_value=1)
         self.subtensor.get_current_block = MagicMock(side_effect=current_block)
         self.subtensor._do_pow_register = do_pow_register_mock
 
-<<<<<<< HEAD
         # should return True
         self.assertTrue(
             self.subtensor.register(
@@ -686,15 +516,6 @@
             ),
             msg="Registration should succeed",
         )
-=======
-                # should return True
-                self.assertTrue(
-                    self.subtensor.register(
-                        wallet=wallet, netuid=3, num_processes=3, update_interval=5
-                    ),
-                    msg="Registration should succeed",
-                )
->>>>>>> 26e54bc9
 
     def test_registration_failed(self):
         is_registered_return_values = [False for _ in range(100)]
@@ -703,11 +524,7 @@
         mock_neuron.is_null = True
 
         with patch(
-<<<<<<< HEAD
             "bittensor.extrinsics.registration.create_pow", return_value=None
-=======
-            "bittensor._subtensor.extrinsics.registration.create_pow", return_value=None
->>>>>>> 26e54bc9
         ) as mock_create_pow:
             wallet = _get_mock_wallet(
                 hotkey=_get_mock_keypair(0, self.id()),
@@ -758,7 +575,6 @@
         mock_wallet = MagicMock()
 
         mock_create_pow = MagicMock(return_value=MagicMock(is_stale=mock_is_stale))
-<<<<<<< HEAD
 
         with patch("bittensor.extrinsics.registration.create_pow", mock_create_pow):
             # should create a pow and check if it is stale
@@ -779,36 +595,6 @@
                 msg="only tries to submit once, then exits",
             )
 
-=======
-
-        with patch(
-            "bittensor.Subtensor.get_neuron_for_pubkey_and_subnet",
-            return_value=bittensor.NeuronInfo._null_neuron(),
-        ):
-            with patch(
-                "bittensor._subtensor.extrinsics.registration.create_pow",
-                mock_create_pow,
-            ):
-                # should create a pow and check if it is stale
-                # then should create a new pow and check if it is stale
-                # then should enter substrate and exit early because of test
-                with pytest.raises(ExitEarly):
-                    bittensor.Subtensor.register(
-                        mock_subtensor_self, mock_wallet, netuid=3
-                    )
-                self.assertEqual(
-                    mock_create_pow.call_count,
-                    2,
-                    msg="must try another pow after stale",
-                )
-                self.assertEqual(mock_is_stale.call_count, 2)
-                self.assertEqual(
-                    mock_do_pow_register.call_count,
-                    1,
-                    msg="only tries to submit once, then exits",
-                )
-
->>>>>>> 26e54bc9
 
 # # This test was flaking, please check to_defaults before reactiving the test
 # def _test_defaults_to_finney():
