# The MIT License (MIT)
# Copyright © 2022 Yuma Rao
# Copyright © 2022-2023 Opentensor Foundation

# Permission is hereby granted, free of charge, to any person obtaining a copy of this software and associated
# documentation files (the “Software”), to deal in the Software without restriction, including without limitation
# the rights to use, copy, modify, merge, publish, distribute, sublicense, and/or sell copies of the Software,
# and to permit persons to whom the Software is furnished to do so, subject to the following conditions:

# The above copyright notice and this permission notice shall be included in all copies or substantial portions of
# the Software.

# THE SOFTWARE IS PROVIDED “AS IS”, WITHOUT WARRANTY OF ANY KIND, EXPRESS OR IMPLIED, INCLUDING BUT NOT LIMITED TO
# THE WARRANTIES OF MERCHANTABILITY, FITNESS FOR A PARTICULAR PURPOSE AND NONINFRINGEMENT. IN NO EVENT SHALL
# THE AUTHORS OR COPYRIGHT HOLDERS BE LIABLE FOR ANY CLAIM, DAMAGES OR OTHER LIABILITY, WHETHER IN AN ACTION
# OF CONTRACT, TORT OR OTHERWISE, ARISING FROM, OUT OF OR IN CONNECTION WITH THE SOFTWARE OR THE USE OR OTHER
# DEALINGS IN THE SOFTWARE.


import unittest
from copy import deepcopy
from types import SimpleNamespace
<<<<<<< HEAD
from typing import Dict, Optional, Tuple
from unittest.mock import MagicMock, patch
import time

import os
=======
from typing import Dict
from unittest.mock import MagicMock, patch
>>>>>>> 163e9815

import random

import pytest
from substrateinterface.base import Keypair

import bittensor
from bittensor.utils.balance import Balance
<<<<<<< HEAD
from tests.helpers import MockConsole, get_mock_keypair
from bittensor._subtensor.subtensor_mock import MockSubtensor


def generate_wallet(coldkey: "Keypair" = None, hotkey: "Keypair" = None):
    wallet = bittensor.wallet(_mock=True).create()

    if not coldkey:
        coldkey = Keypair.create_from_mnemonic(Keypair.generate_mnemonic())
    if not hotkey:
        hotkey = Keypair.create_from_mnemonic(Keypair.generate_mnemonic())

    wallet.set_coldkey(coldkey, encrypt=False, overwrite=True)
    wallet.set_coldkeypub(coldkey, encrypt=False, overwrite=True)
    wallet.set_hotkey(hotkey, encrypt=False, overwrite=True)

    return wallet

=======
from tests.helpers import MockConsole, get_mock_keypair, get_mock_wallet as generate_wallet
from bittensor._subtensor.subtensor_mock import MockSubtensor


>>>>>>> 163e9815
_subtensor_mock: MockSubtensor = bittensor.subtensor( network = 'mock', _mock = True )

def setUpModule():
    _subtensor_mock.reset()

    _subtensor_mock.create_subnet(
        netuid = 1
    )

    _subtensor_mock.create_subnet(
        netuid = 2
    )

    _subtensor_mock.create_subnet(
        netuid = 3
    )

    # Set diff 0
    _subtensor_mock.set_difficulty(
        netuid = 1,
        difficulty = 0
    )

    _subtensor_mock.set_difficulty(
        netuid = 2,
        difficulty = 0
    )

    _subtensor_mock.set_difficulty(
        netuid = 3,
        difficulty = 0
    )

class TestCLIWithNetworkAndConfig(unittest.TestCase):
    def setUp(self):
        self._config = TestCLIWithNetworkAndConfig.construct_config()

    @property
    def config(self):
        copy_ = deepcopy(self._config)
        return copy_

    @staticmethod
    def construct_config():
        defaults = bittensor.Config()

<<<<<<< HEAD
        # Get defaults for this config
        is_set_map = bittensor.config.__fill_is_set_list__(defaults, bittensor.defaults)

        defaults['__is_set'] = is_set_map

        defaults.__fill_with_defaults__(is_set_map, bittensor.defaults)

=======
>>>>>>> 163e9815
        defaults.netuid = 1
        bittensor.subtensor.add_defaults(defaults)
        # Always use mock subtensor.
        defaults.subtensor.network = "finney"
        defaults.subtensor._mock = True
        # Skip version checking.
        defaults.no_version_checking = True
        bittensor.axon.add_defaults(defaults)
        bittensor.wallet.add_defaults(defaults)
        bittensor.dataset.add_defaults(defaults)
        bittensor.logging.add_defaults(defaults)
        bittensor.prometheus.add_defaults(defaults)

        return defaults

        
    def test_overview(self):
        config = self.config
        config.wallet.path = "/tmp/test_cli_test_overview"
        config.wallet.name = "mock_wallet"
        config.command = "overview"
        config.no_prompt = True
        config.all = False
        config.netuid = []  # Don't set, so it tries all networks.

        cli = bittensor.cli(config)

        mock_hotkeys = ["hk0", "hk1", "hk2", "hk3", "hk4"]

        mock_coldkey_kp = get_mock_keypair(0, self.id())

        mock_wallets = [
            SimpleNamespace(
                name=config.wallet.name,
                coldkey=mock_coldkey_kp,
                coldkeypub=mock_coldkey_kp,
                hotkey_str=hk,
                hotkey=get_mock_keypair(idx + 100, self.id()),
                coldkeypub_file=MagicMock(
                    exists_on_device=MagicMock(return_value=True)  # Wallet exists
                ),
            )
            for idx, hk in enumerate(mock_hotkeys)
        ]

        mock_registrations = [
            (1, mock_wallets[0]),
            (1, mock_wallets[1]),
            # (1, mock_wallets[2]), Not registered on netuid 1
            (2, mock_wallets[0]),
            # (2, mock_wallets[1]), Not registered on netuid 2
            (2, mock_wallets[2]),
            (3, mock_wallets[0]),
            (3, mock_wallets[1]),
            (3, mock_wallets[2]),  # All registered on netuid 3 (but hk3)
            (3, mock_wallets[4]),  # hk4 is only on netuid 3
        ]  # hk3 is not registered on any network

        # Register each wallet to it's subnet.
        print("Registering wallets to mock subtensor...")

        for netuid, wallet in mock_registrations:
            _ = _subtensor_mock.force_register_neuron(
                netuid=netuid,
                coldkey=wallet.coldkey.ss58_address,
                hotkey=wallet.hotkey.ss58_address,
            )
            
        def mock_get_wallet(*args, **kwargs):
            hk = kwargs.get("hotkey")
            name_ = kwargs.get("name")

            if not hk and kwargs.get("config"):
                hk = kwargs.get("config").wallet.hotkey
            if not name_ and kwargs.get("config"):
                name_ = kwargs.get("config").wallet.name

            for wallet in mock_wallets:
                if wallet.name == name_ and wallet.hotkey_str == hk:
                    return wallet
            else:
                for wallet in mock_wallets:
                    if wallet.name == name_:
                        return wallet
                else:
                    return mock_wallets[0]

        mock_console = MockConsole()
        with patch(
            "bittensor._cli.commands.overview.get_hotkey_wallets_for_wallet"
        ) as mock_get_all_wallets:
            mock_get_all_wallets.return_value = mock_wallets
            with patch("bittensor.wallet") as mock_create_wallet:
                mock_create_wallet.side_effect = mock_get_wallet
                with patch("bittensor.__console__", mock_console):
                    cli.run()

                    # Check that the overview was printed.
                    self.assertIsNotNone(mock_console.captured_print)

                    output_no_syntax = mock_console.remove_rich_syntax(
                        mock_console.captured_print
                    )

                    # Check that each subnet was printed.
                    self.assertIn("Subnet: 1", output_no_syntax)
                    self.assertIn("Subnet: 2", output_no_syntax)
                    self.assertIn("Subnet: 3", output_no_syntax)

                    # Check that only registered hotkeys are printed once for each subnet.
                    for wallet in mock_wallets:
                        expected = [
                            wallet.hotkey_str for _, wallet in mock_registrations
                        ].count(wallet.hotkey_str)
                        occurrences = output_no_syntax.count(wallet.hotkey_str)
                        self.assertEqual(occurrences, expected)

                    # Check that unregistered hotkeys are not printed.
                    for wallet in mock_wallets:
                        if wallet not in [w for _, w in mock_registrations]:
                            self.assertNotIn(wallet.hotkey_str, output_no_syntax)

    
    def test_overview_not_in_first_subnet(self):
        config = self.config
        config.wallet.path = "/tmp/test_cli_test_overview"
        config.wallet.name = "mock_wallet"
        config.command = "overview"
        config.no_prompt = True
        config.all = False
        config.netuid = []  # Don't set, so it tries all networks.

        cli = bittensor.cli(config)

        mock_hotkeys = ["hk0", "hk1", "hk2", "hk3", "hk4"]

        mock_coldkey_kp = get_mock_keypair(0, self.id())

        mock_wallets = [
            SimpleNamespace(
                name=config.wallet.name,
                coldkey=mock_coldkey_kp,
                coldkeypub=mock_coldkey_kp,
                hotkey_str=hk,
                hotkey=get_mock_keypair(idx + 100, self.id()),
                coldkeypub_file=MagicMock(
                    exists_on_device=MagicMock(return_value=True)  # Wallet exists
                ),
            )
            for idx, hk in enumerate(mock_hotkeys)
        ]

        mock_registrations = [
            # No registrations in subnet 1 or 2
            (3, mock_wallets[4])  # hk4 is on netuid 3
        ]

        # Register each wallet to it's subnet
        print("Registering mock wallets to subnets...")

       
        for netuid, wallet in mock_registrations:
            print(
                "Registering wallet {} to subnet {}".format(wallet.hotkey_str, netuid)
            )
            _ = _subtensor_mock.force_register_neuron(
                netuid=netuid,
                coldkey=wallet.coldkey.ss58_address,
                hotkey=wallet.hotkey.ss58_address,
            )

        def mock_get_wallet(*args, **kwargs):
            hk = kwargs.get("hotkey")
            name_ = kwargs.get("name")

            if not hk and kwargs.get("config"):
                hk = kwargs.get("config").wallet.hotkey
            if not name_ and kwargs.get("config"):
                name_ = kwargs.get("config").wallet.name

            for wallet in mock_wallets:
                if wallet.name == name_ and wallet.hotkey_str == hk:
                    return wallet
            else:
                for wallet in mock_wallets:
                    if wallet.name == name_:
                        return wallet
                else:
                    return mock_wallets[0]

        mock_console = MockConsole()
        with patch(
            "bittensor._cli.commands.overview.get_hotkey_wallets_for_wallet"
        ) as mock_get_all_wallets:
            mock_get_all_wallets.return_value = mock_wallets
            with patch("bittensor.wallet") as mock_create_wallet:
                mock_create_wallet.side_effect = mock_get_wallet
                with patch("bittensor.__console__", mock_console):
                    cli.run()

                    # Check that the overview was printed.
                    self.assertIsNotNone(mock_console.captured_print)

                    output_no_syntax = mock_console.remove_rich_syntax(
                        mock_console.captured_print
                    )

                    # Check that each subnet was printed except subnet 1 and 2.
                    # Subnet 1 and 2 are not printed because no wallet is registered to them.
                    self.assertNotIn("Subnet: 1", output_no_syntax)
                    self.assertNotIn("Subnet: 2", output_no_syntax)
                    self.assertIn("Subnet: 3", output_no_syntax)

                    # Check that only registered hotkeys are printed once for each subnet.
                    for wallet in mock_wallets:
                        expected = [
                            wallet.hotkey_str for _, wallet in mock_registrations
                        ].count(wallet.hotkey_str)
                        occurrences = output_no_syntax.count(wallet.hotkey_str)
                        self.assertEqual(occurrences, expected)

                    # Check that unregistered hotkeys are not printed.
                    for wallet in mock_wallets:
                        if wallet not in [w for _, w in mock_registrations]:
                            self.assertNotIn(wallet.hotkey_str, output_no_syntax)

    
    def test_overview_no_wallet(self):
        # Mock IO for wallet
        with patch(
            "bittensor.Wallet.coldkeypub_file",
            MagicMock(exists_on_device=MagicMock(return_value=False)),
        ):
            bittensor.subtensor.register = MagicMock(return_value=True)

            config = self.config
            config.command = "overview"
            config.no_prompt = True
            config.all = False
            config.netuid = []  # Don't set, so it tries all networks.

            cli = bittensor.cli(config)
            cli.run()

    
    def test_overview_with_hotkeys_config(self):
        config = self.config
        config.command = "overview"
        config.no_prompt = True
        config.hotkeys = ["some_hotkey"]
        config.all = False
        config.netuid = []  # Don't set, so it tries all networks.

        cli = bittensor.cli(config)
        cli.run()

    
    def test_overview_without_hotkeys_config(self):
        config = self.config
        config.command = "overview"
        config.no_prompt = True
        config.all = False
        config.netuid = []  # Don't set, so it tries all networks.

        cli = bittensor.cli(config)
        cli.run()

    
    def test_overview_with_sort_by_config(self):
        config = self.config
        config.command = "overview"
        config.no_prompt = True
        config.wallet.sort_by = "rank"
        config.all = False
        config.netuid = []  # Don't set, so it tries all networks.

        cli = bittensor.cli(config)
        cli.run()

    
    def test_overview_with_sort_by_bad_column_name(self):
        config = self.config
        config.command = "overview"
        config.no_prompt = True
        config.wallet.sort_by = "totallynotmatchingcolumnname"
        config.all = False
        config.netuid = []  # Don't set, so it tries all networks.

        cli = bittensor.cli(config)
        cli.run()

    
    def test_overview_without_sort_by_config(self):
        config = self.config
        config.command = "overview"
        config.no_prompt = True
        config.all = False
        config.netuid = []  # Don't set, so it tries all networks.

        cli = bittensor.cli(config)
        cli.run()

    
    def test_overview_with_sort_order_config(self):
        config = self.config
        config.command = "overview"
        config.wallet.sort_order = "desc"  # Set descending sort order
        config.no_prompt = True
        config.all = False
        config.netuid = []  # Don't set, so it tries all networks.

        cli = bittensor.cli(config)
        cli.run()

    
    def test_overview_with_sort_order_config_bad_sort_type(self):
        config = self.config
        config.command = "overview"
        config.wallet.sort_order = "nowaythisshouldmatchanyorderingchoice"
        config.no_prompt = True
        config.all = False
        config.netuid = []  # Don't set, so it tries all networks.

        cli = bittensor.cli(config)
        cli.run()

    
    def test_overview_without_sort_order_config(self):
        config = self.config
        config.command = "overview"
        # Don't specify sort_order in config
        config.no_prompt = True
        config.all = False
        config.netuid = []  # Don't set, so it tries all networks.

        cli = bittensor.cli(config)
        cli.run()

    
    def test_overview_with_width_config(self):
        config = self.config
        config.command = "overview"
        config.width = 100
        config.no_prompt = True
        config.all = False
        config.netuid = []  # Don't set, so it tries all networks.

        cli = bittensor.cli(config)
        cli.run()

    
    def test_overview_without_width_config(self):
        config = self.config
        config.command = "overview"
        # Don't specify width in config
        config.no_prompt = True
        config.all = False
        config.netuid = []  # Don't set, so it tries all networks.

        cli = bittensor.cli(config)
        cli.run()

    
    def test_overview_all(self):
        config = self.config
        config.command = "overview"
        config.no_prompt = True
        config.netuid = []  # Don't set, so it tries all networks.

        config.all = True
        cli = bittensor.cli(config)
        cli.run()

    def test_unstake_with_specific_hotkeys(self):
        config = self.config
        config.command = "unstake"
        config.no_prompt = True
        config.amount = 5.0
        config.wallet.name = "fake_wallet"
        config.hotkeys = ["hk0", "hk1", "hk2"]
        config.all_hotkeys = False
        # Notice no max_stake specified

        mock_stakes: Dict[str, bittensor.Balance] = {
            # All have more than 5.0 stake
            "hk0": bittensor.Balance.from_float(10.0),
            "hk1": bittensor.Balance.from_float(11.1),
            "hk2": bittensor.Balance.from_float(12.2),
        }

        mock_coldkey_kp = get_mock_keypair(0, self.id())

        mock_wallets = [
            SimpleNamespace(
                name=config.wallet.name,
                coldkey=mock_coldkey_kp,
                coldkeypub=mock_coldkey_kp,
                hotkey_str=hk,
                hotkey=get_mock_keypair(idx + 100, self.id()),
            )
            for idx, hk in enumerate(config.hotkeys)
        ]

        # Register mock wallets and give them stakes

       
        for wallet in mock_wallets:
            _ = _subtensor_mock.force_register_neuron(
                netuid=1,
                hotkey=wallet.hotkey.ss58_address,
                coldkey=wallet.coldkey.ss58_address,
                stake=mock_stakes[wallet.hotkey_str].rao,
            )
            
        cli = bittensor.cli(config)

        def mock_get_wallet(*args, **kwargs):
            if kwargs.get("hotkey"):
                for wallet in mock_wallets:
                    if wallet.hotkey_str == kwargs.get("hotkey"):
                        return wallet
            else:
                return mock_wallets[0]

        with patch("bittensor.wallet") as mock_create_wallet:
            mock_create_wallet.side_effect = mock_get_wallet

            # Check stakes before unstaking
            for wallet in mock_wallets:
                stake = _subtensor_mock.get_stake_for_coldkey_and_hotkey(
                    hotkey_ss58=wallet.hotkey.ss58_address,
                    coldkey_ss58=wallet.coldkey.ss58_address,
                )
                self.assertEqual(stake.rao, mock_stakes[wallet.hotkey_str].rao)

            cli.run()

            # Check stakes after unstaking
            for wallet in mock_wallets:
                stake = _subtensor_mock.get_stake_for_coldkey_and_hotkey(
                    hotkey_ss58=wallet.hotkey.ss58_address,
                    coldkey_ss58=wallet.coldkey.ss58_address,
                )
                self.assertAlmostEqual(
                    stake.tao,
                    mock_stakes[wallet.hotkey_str].tao - config.amount,
                    places=4,
                )

    
    def test_unstake_with_all_hotkeys(self):
        config = self.config
        config.command = "unstake"
        config.no_prompt = True
        config.amount = 5.0
        config.wallet.name = "fake_wallet"
        # Notice wallet.hotkeys not specified
        config.all_hotkeys = True
        # Notice no max_stake specified

        mock_stakes: Dict[str, bittensor.Balance] = {
            # All have more than 5.0 stake
            "hk0": bittensor.Balance.from_float(10.0),
            "hk1": bittensor.Balance.from_float(11.1),
            "hk2": bittensor.Balance.from_float(12.2),
        }

        mock_coldkey_kp = get_mock_keypair(0, self.id())

        mock_wallets = [
            SimpleNamespace(
                name=config.wallet.name,
                coldkey=mock_coldkey_kp,
                coldkeypub=mock_coldkey_kp,
                hotkey_str=hk,
                hotkey=get_mock_keypair(idx + 100, self.id()),
            )
            for idx, hk in enumerate(list(mock_stakes.keys()))
        ]

        # Register mock wallets and give them stakes
       
        for wallet in mock_wallets:
            _ = _subtensor_mock.force_register_neuron(
                netuid=1,
                hotkey=wallet.hotkey.ss58_address,
                coldkey=wallet.coldkey.ss58_address,
                stake=mock_stakes[wallet.hotkey_str].rao,
            )
            
        cli = bittensor.cli(config)

        def mock_get_wallet(*args, **kwargs):
            if kwargs.get("hotkey"):
                for wallet in mock_wallets:
                    if wallet.hotkey_str == kwargs.get("hotkey"):
                        return wallet
            else:
                return mock_wallets[0]

        with patch(
            "bittensor._cli.commands.unstake.get_hotkey_wallets_for_wallet"
        ) as mock_get_all_wallets:
            mock_get_all_wallets.return_value = mock_wallets
            with patch("bittensor.wallet") as mock_create_wallet:
                mock_create_wallet.side_effect = mock_get_wallet

                # Check stakes before unstaking
                for wallet in mock_wallets:
                    stake = _subtensor_mock.get_stake_for_coldkey_and_hotkey(
                        hotkey_ss58=wallet.hotkey.ss58_address,
                        coldkey_ss58=wallet.coldkey.ss58_address,
                    )
                    self.assertEqual(stake.rao, mock_stakes[wallet.hotkey_str].rao)

                cli.run()

                # Check stakes after unstaking
                for wallet in mock_wallets:
                    stake = _subtensor_mock.get_stake_for_coldkey_and_hotkey(
                        hotkey_ss58=wallet.hotkey.ss58_address,
                        coldkey_ss58=wallet.coldkey.ss58_address,
                    )
                    self.assertAlmostEqual(
                        stake.tao,
                        mock_stakes[wallet.hotkey_str].tao - config.amount,
                        places=4,
                    )

    def test_unstake_with_exclude_hotkeys_from_all(self):
        config = self.config
        config.command = "unstake"
        config.no_prompt = True
        config.amount = 5.0
        config.wallet.name = "fake_wallet"
        config.hotkeys = ["hk1"]  # Exclude hk1
        config.all_hotkeys = True

        mock_stakes: Dict[str, bittensor.Balance] = {
            # All have more than 5.0 stake
            "hk0": bittensor.Balance.from_float(10.0),
            "hk1": bittensor.Balance.from_float(11.1),
            "hk2": bittensor.Balance.from_float(12.2),
        }

        mock_coldkey_kp = get_mock_keypair(0, self.id())

        mock_wallets = [
            SimpleNamespace(
                name=config.wallet.name,
                coldkey=mock_coldkey_kp,
                coldkeypub=mock_coldkey_kp,
                hotkey_str=hk,
                hotkey=get_mock_keypair(idx + 100, self.id()),
            )
            for idx, hk in enumerate(list(mock_stakes.keys()))
        ]

        # Register mock wallets and give them stakes
       
        for wallet in mock_wallets:
            _ = _subtensor_mock.force_register_neuron(
                netuid=1,
                hotkey=wallet.hotkey.ss58_address,
                coldkey=wallet.coldkey.ss58_address,
                stake=mock_stakes[wallet.hotkey_str].rao,
            )
            
        cli = bittensor.cli(config)

        def mock_get_wallet(*args, **kwargs):
            if kwargs.get("hotkey"):
                for wallet in mock_wallets:
                    if wallet.hotkey_str == kwargs.get("hotkey"):
                        return wallet
            else:
                return mock_wallets[0]

        with patch(
            "bittensor._cli.commands.unstake.get_hotkey_wallets_for_wallet"
        ) as mock_get_all_wallets:
            mock_get_all_wallets.return_value = mock_wallets
            with patch("bittensor.wallet") as mock_create_wallet:
                mock_create_wallet.side_effect = mock_get_wallet

                # Check stakes before unstaking
                for wallet in mock_wallets:
                    stake = _subtensor_mock.get_stake_for_coldkey_and_hotkey(
                        hotkey_ss58=wallet.hotkey.ss58_address,
                        coldkey_ss58=wallet.coldkey.ss58_address,
                    )
                    self.assertEqual(stake.rao, mock_stakes[wallet.hotkey_str].rao)

                cli.run()

                # Check stakes after unstaking
                for wallet in mock_wallets:
                    stake = _subtensor_mock.get_stake_for_coldkey_and_hotkey(
                        hotkey_ss58=wallet.hotkey.ss58_address,
                        coldkey_ss58=wallet.coldkey.ss58_address,
                    )
                    if wallet.hotkey_str == "hk1":
                        # hk1 should not have been unstaked
                        self.assertAlmostEqual(
                            stake.tao, mock_stakes[wallet.hotkey_str].tao, places=4
                        )
                    else:
                        self.assertAlmostEqual(
                            stake.tao,
                            mock_stakes[wallet.hotkey_str].tao - config.amount,
                            places=4,
                        )

    def test_unstake_with_multiple_hotkeys_max_stake(self):
        config = self.config
        config.command = "unstake"
        config.no_prompt = True
        # Notie amount is not specified
        config.max_stake = 5.0  # The keys should have at most 5.0 tao staked after
        config.wallet.name = "fake_wallet"
        config.hotkeys = ["hk0", "hk1", "hk2"]
        config.all_hotkeys = False

        mock_stakes: Dict[str, bittensor.Balance] = {
            # All have more than 5.0 stake
            "hk0": bittensor.Balance.from_float(10.0),
            "hk1": bittensor.Balance.from_float(4.9),
            "hk2": bittensor.Balance.from_float(12.2),
        }

        mock_coldkey_kp = get_mock_keypair(0, self.id())

        mock_wallets = [
            SimpleNamespace(
                name=config.wallet.name,
                coldkey=mock_coldkey_kp,
                coldkeypub=mock_coldkey_kp,
                hotkey_str=hk,
                hotkey=get_mock_keypair(idx + 100, self.id()),
            )
            for idx, hk in enumerate(list(mock_stakes.keys()))
        ]

        # Register mock wallets and give them stakes
        print("Registering mock wallets...")
       
        for wallet in mock_wallets:
            print("Registering mock wallet {}".format(wallet.hotkey_str))
            _ = _subtensor_mock.force_register_neuron(
                netuid=1,
                hotkey=wallet.hotkey.ss58_address,
                coldkey=wallet.coldkey.ss58_address,
                stake=mock_stakes[wallet.hotkey_str].rao,
            )
            
        cli = bittensor.cli(config)

        def mock_get_wallet(*args, **kwargs):
            if kwargs.get("hotkey"):
                for wallet in mock_wallets:
                    if wallet.hotkey_str == kwargs.get("hotkey"):
                        return wallet
            else:
                return mock_wallets[0]

        with patch(
            "bittensor._cli.commands.unstake.get_hotkey_wallets_for_wallet"
        ) as mock_get_all_wallets:
            mock_get_all_wallets.return_value = mock_wallets
            with patch("bittensor.wallet") as mock_create_wallet:
                mock_create_wallet.side_effect = mock_get_wallet

                # Check stakes before unstaking
                for wallet in mock_wallets:
                    stake = _subtensor_mock.get_stake_for_coldkey_and_hotkey(
                        hotkey_ss58=wallet.hotkey.ss58_address,
                        coldkey_ss58=wallet.coldkey.ss58_address,
                    )
                    self.assertEqual(stake.rao, mock_stakes[wallet.hotkey_str].rao)

                cli.run()

                # Check stakes after unstaking
                for wallet in mock_wallets:
                    stake = _subtensor_mock.get_stake_for_coldkey_and_hotkey(
                        hotkey_ss58=wallet.hotkey.ss58_address,
                        coldkey_ss58=wallet.coldkey.ss58_address,
                    )
                    # All should have been unstaked below or equal to max_stake
                    self.assertLessEqual(
                        stake.tao, config.max_stake + 0.0001
                    )  # Add a small buffer for fp errors

                    if wallet.hotkey_str == "hk1":
                        # hk1 should not have been unstaked because it was already below max_stake
                        self.assertAlmostEqual(
                            stake.tao, mock_stakes[wallet.hotkey_str].tao, places=4
                        )
    
    
    def test_stake_with_specific_hotkeys(self):
        config = self.config
        config.command = "stake"
        config.no_prompt = True
        config.amount = 5.0
        config.wallet.name = "fake_wallet"
        config.hotkeys = ["hk0", "hk1", "hk2"]
        config.all_hotkeys = False
        # Notice no max_stake specified

        mock_balance = bittensor.Balance.from_float(22.2)

        mock_coldkey_kp = get_mock_keypair(0, self.id())

        mock_wallets = [
            SimpleNamespace(
                name=config.wallet.name,
                coldkey=mock_coldkey_kp,
                coldkeypub=mock_coldkey_kp,
                hotkey_str=hk,
                hotkey=get_mock_keypair(idx + 100, self.id()),
            )
            for idx, hk in enumerate(config.hotkeys)
        ]

        # Register mock wallets and give them balances
        print("Registering mock wallets...")
       
        for wallet in mock_wallets:
            print("Registering mock wallet {}".format(wallet.hotkey_str))
            _ = _subtensor_mock.force_register_neuron(
                netuid=1,
                hotkey=wallet.hotkey.ss58_address,
                coldkey=wallet.coldkey.ss58_address,
            )
            
        success, err = _subtensor_mock.force_set_balance(
            ss58_address=mock_coldkey_kp.ss58_address,
            balance=mock_balance.rao,
        )
        
        cli = bittensor.cli(config)

        def mock_get_wallet(*args, **kwargs):
            if kwargs.get("hotkey"):
                for wallet in mock_wallets:
                    if wallet.hotkey_str == kwargs.get("hotkey"):
                        return wallet
            else:
                return mock_wallets[0]

        with patch("bittensor.wallet") as mock_create_wallet:
            mock_create_wallet.side_effect = mock_get_wallet

            # Check stakes before staking
            for wallet in mock_wallets:
                stake = _subtensor_mock.get_stake_for_coldkey_and_hotkey(
                    hotkey_ss58=wallet.hotkey.ss58_address,
                    coldkey_ss58=wallet.coldkey.ss58_address,
                )
                self.assertEqual(stake.rao, 0)

            cli.run()

            # Check stakes after staking
            for wallet in mock_wallets:
                stake = _subtensor_mock.get_stake_for_coldkey_and_hotkey(
                    hotkey_ss58=wallet.hotkey.ss58_address,
                    coldkey_ss58=wallet.coldkey.ss58_address,
                )
                self.assertAlmostEqual(stake.tao, config.amount, places=4)

    
    def test_stake_with_all_hotkeys(self):
        config = self.config
        config.command = "stake"
        config.no_prompt = True
        config.amount = 5.0
        config.wallet.name = "fake_wallet"
        # Notice wallet.hotkeys is not specified
        config.all_hotkeys = True
        # Notice no max_stake specified

        mock_hotkeys = ["hk0", "hk1", "hk2"]

        mock_balance = bittensor.Balance.from_float(22.0)

        mock_coldkey_kp = get_mock_keypair(0, self.id())

        mock_wallets = [
            SimpleNamespace(
                name=config.wallet.name,
                coldkey=mock_coldkey_kp,
                coldkeypub=mock_coldkey_kp,
                hotkey_str=hk,
                hotkey=get_mock_keypair(idx + 100, self.id()),
            )
            for idx, hk in enumerate(mock_hotkeys)
        ]

        # Register mock wallets and give them no stake
        print("Registering mock wallets...")
       
        for wallet in mock_wallets:
            print("Registering mock wallet {}".format(wallet.hotkey_str))
            _ = _subtensor_mock.force_register_neuron(
                netuid=1,
                hotkey=wallet.hotkey.ss58_address,
                coldkey=wallet.coldkeypub.ss58_address,
            )
            
        # Set the coldkey balance
        success, err = _subtensor_mock.force_set_balance(
            ss58_address=mock_coldkey_kp.ss58_address,
            balance=mock_balance.rao,
        )
        
        cli = bittensor.cli(config)

        def mock_get_wallet(*args, **kwargs):
            if kwargs.get("hotkey"):
                for wallet in mock_wallets:
                    if wallet.hotkey_str == kwargs.get("hotkey"):
                        return wallet
            else:
                return mock_wallets[0]

        with patch("bittensor.wallet") as mock_create_wallet:
            mock_create_wallet.side_effect = mock_get_wallet
            with patch(
                "bittensor._cli.commands.stake.get_hotkey_wallets_for_wallet"
            ) as mock_get_hotkey_wallets_for_wallet:
                mock_get_hotkey_wallets_for_wallet.return_value = mock_wallets

                # Check stakes before staking
                for wallet in mock_wallets:
                    stake = _subtensor_mock.get_stake_for_coldkey_and_hotkey(
                        hotkey_ss58=wallet.hotkey.ss58_address,
                        coldkey_ss58=wallet.coldkey.ss58_address,
                    )
                    # Check that all stakes are 0
                    self.assertEqual(stake.rao, 0)

                # Check that the balance is correct
                balance = _subtensor_mock.get_balance(
                    address=wallet.coldkeypub.ss58_address
                )

                self.assertAlmostEqual(balance.tao, mock_balance.tao, places=4)

                cli.run()

                # Check stakes after staking
                for wallet in mock_wallets:
                    stake = _subtensor_mock.get_stake_for_coldkey_and_hotkey(
                        hotkey_ss58=wallet.hotkey.ss58_address,
                        coldkey_ss58=wallet.coldkey.ss58_address,
                    )
                    # Check that all stakes are 5.0
                    self.assertAlmostEqual(stake.tao, config.amount, places=4)

                # Check that the balance is correct
                balance = _subtensor_mock.get_balance(
                    address=wallet.coldkeypub.ss58_address
                )
                self.assertAlmostEqual(
                    balance.tao,
                    mock_balance.tao - (config.amount * len(mock_wallets)),
                    places=4,
                )

    def test_stake_with_exclude_hotkeys_from_all(self):
        config = self.config
        config.command = "stake"
        config.no_prompt = True
        config.amount = 5.0
        config.wallet.name = "fake_wallet"
        config.hotkeys = ["hk1"]  # exclude hk1
        config.all_hotkeys = True
        # Notice no max_stake specified

        mock_hotkeys = ["hk0", "hk1", "hk2"]

        mock_balance = bittensor.Balance.from_float(25.0)

        mock_coldkey_kp = get_mock_keypair(0, self.id())

        mock_wallets = [
            SimpleNamespace(
                name=config.wallet.name,
                coldkey=mock_coldkey_kp,
                coldkeypub=mock_coldkey_kp,
                hotkey_str=hk,
                hotkey=get_mock_keypair(idx + 100, self.id()),
            )
            for idx, hk in enumerate(mock_hotkeys)
        ]

        # Register mock wallets and give them balances
        print("Registering mock wallets...")
       
        for wallet in mock_wallets:
            print("Registering mock wallet {}".format(wallet.hotkey_str))
            _ = _subtensor_mock.force_register_neuron(
                netuid=1,
                hotkey=wallet.hotkey.ss58_address,
                coldkey=wallet.coldkeypub.ss58_address,
            )
            
        # Set the coldkey balance
        _subtensor_mock.force_set_balance(
            ss58_address=mock_coldkey_kp.ss58_address,
            balance=mock_balance.rao,
        )
        
        cli = bittensor.cli(config)

        def mock_get_wallet(*args, **kwargs):
            if kwargs.get("hotkey"):
                for wallet in mock_wallets:
                    if wallet.hotkey_str == kwargs.get("hotkey"):
                        return wallet
            else:
                return mock_wallets[0]

        with patch(
            "bittensor._cli.commands.stake.get_hotkey_wallets_for_wallet"
        ) as mock_get_all_wallets:
            mock_get_all_wallets.return_value = mock_wallets
            with patch("bittensor.wallet") as mock_create_wallet:
                mock_create_wallet.side_effect = mock_get_wallet

                # Check stakes before staking
                for wallet in mock_wallets:
                    stake = _subtensor_mock.get_stake_for_coldkey_and_hotkey(
                        hotkey_ss58=wallet.hotkey.ss58_address,
                        coldkey_ss58=wallet.coldkey.ss58_address,
                    )
                    # Check that all stakes are 0
                    self.assertEqual(stake.rao, 0)

                # Check that the balance is correct
                balance = _subtensor_mock.get_balance(
                    address=wallet.coldkeypub.ss58_address
                )

                self.assertAlmostEqual(balance.tao, mock_balance.tao, places=4)

                cli.run()

                # Check stakes after staking
                for wallet in mock_wallets:
                    stake = _subtensor_mock.get_stake_for_coldkey_and_hotkey(
                        hotkey_ss58=wallet.hotkey.ss58_address,
                        coldkey_ss58=wallet.coldkey.ss58_address,
                    )

                    if wallet.hotkey_str == "hk1":
                        # Check that hk1 stake is 0
                        # We excluded it from staking
                        self.assertEqual(stake.tao, 0)
                    else:
                        # Check that all stakes are 5.0
                        self.assertAlmostEqual(stake.tao, config.amount, places=4)

                # Check that the balance is correct
                balance = _subtensor_mock.get_balance(
                    address=wallet.coldkeypub.ss58_address
                )
                self.assertAlmostEqual(
                    balance.tao, mock_balance.tao - (config.amount * 2), places=4
                )

    def test_stake_with_multiple_hotkeys_max_stake(self):
        config = self.config
        config.command = "stake"
        config.no_prompt = True
        # Notie amount is not specified
        config.max_stake = 15.0  # The keys should have at most 15.0 tao staked after
        config.wallet.name = "fake_wallet"
        config.hotkeys = ["hk0", "hk1", "hk2"]
        config.all_hotkeys = False

        mock_balance = bittensor.Balance.from_float(config.max_stake * 3)

        mock_stakes: Dict[str, bittensor.Balance] = {
            "hk0": bittensor.Balance.from_float(0.0),
            "hk1": bittensor.Balance.from_float(config.max_stake * 2),
            "hk2": bittensor.Balance.from_float(0.0),
        }

        mock_coldkey_kp = get_mock_keypair(0, self.id())

        mock_wallets = [
            SimpleNamespace(
                name=config.wallet.name,
                coldkey=mock_coldkey_kp,
                coldkeypub=mock_coldkey_kp,
                hotkey_str=hk,
                hotkey=get_mock_keypair(idx + 100, self.id()),
            )
            for idx, hk in enumerate(config.hotkeys)
        ]

        # Register mock wallets and give them balances
        print("Registering mock wallets...")
       
        for wallet in mock_wallets:
            print("Registering mock wallet {}".format(wallet.hotkey_str))
            if wallet.hotkey_str == "hk1":
                # Set the stake for hk1
                _ = _subtensor_mock.force_register_neuron(
                    netuid=1,
                    hotkey=wallet.hotkey.ss58_address,
                    coldkey=wallet.coldkeypub.ss58_address,
                    stake=mock_stakes[wallet.hotkey_str].rao,
                )
            else:
                _ = _subtensor_mock.force_register_neuron(
                    netuid=1,
                    hotkey=wallet.hotkey.ss58_address,
                    coldkey=wallet.coldkeypub.ss58_address,
                )
                
        _subtensor_mock.force_set_balance(
            ss58_address=mock_coldkey_kp.ss58_address,
            balance=mock_balance.rao,
        )
        
        cli = bittensor.cli(config)

        def mock_get_wallet(*args, **kwargs):
            if kwargs.get("hotkey"):
                for wallet in mock_wallets:
                    if wallet.hotkey_str == kwargs.get("hotkey"):
                        return wallet
            else:
                return mock_wallets[0]

        with patch("bittensor.wallet") as mock_create_wallet:
            mock_create_wallet.side_effect = mock_get_wallet

            # Check stakes before staking
            for wallet in mock_wallets:
                stake = _subtensor_mock.get_stake_for_coldkey_and_hotkey(
                    hotkey_ss58=wallet.hotkey.ss58_address,
                    coldkey_ss58=wallet.coldkey.ss58_address,
                )
                # Check that all stakes are correct
                if wallet.hotkey_str == "hk1":
                    self.assertAlmostEqual(stake.tao, config.max_stake * 2, places=4)
                else:
                    self.assertEqual(stake.rao, 0)

            # Check that the balance is correct
            balance = _subtensor_mock.get_balance(
                address=wallet.coldkeypub.ss58_address
            )

            self.assertAlmostEqual(balance.tao, mock_balance.tao, places=4)

            cli.run()

            # Check stakes after staking
            for wallet in mock_wallets:
                stake = _subtensor_mock.get_stake_for_coldkey_and_hotkey(
                    hotkey_ss58=wallet.hotkey.ss58_address,
                    coldkey_ss58=wallet.coldkey.ss58_address,
                )

                # Check that all stakes at least 15.0
                self.assertGreaterEqual(stake.tao + 0.1, config.max_stake)

                if wallet.hotkey_str == "hk1":
                    # Check that hk1 stake was not changed
                    # It had more than max_stake already
                    self.assertAlmostEqual(
                        stake.tao, mock_stakes[wallet.hotkey_str].tao, places=4
                    )

            # Check that the balance decreased
            balance = _subtensor_mock.get_balance(
                address=wallet.coldkeypub.ss58_address
            )
            self.assertLessEqual(balance.tao, mock_balance.tao)

    def test_stake_with_multiple_hotkeys_max_stake_not_enough_balance(self):
        config = self.config
        config.command = "stake"
        config.no_prompt = True
        # Notie amount is not specified
        config.max_stake = 15.0  # The keys should have at most 15.0 tao staked after
        config.wallet.name = "fake_wallet"
        config.hotkeys = ["hk0", "hk1", "hk2"]
        config.all_hotkeys = False

        mock_balance = bittensor.Balance.from_float(
            15.0 * 2
        )  # Not enough for all hotkeys

        mock_coldkey_kp = get_mock_keypair(0, self.id())

        mock_wallets = [
            SimpleNamespace(
                name=config.wallet.name,
                coldkey=mock_coldkey_kp,
                coldkeypub=mock_coldkey_kp,
                hotkey_str=hk,
                hotkey=get_mock_keypair(idx + 100, self.id()),
            )
            for idx, hk in enumerate(config.hotkeys)
        ]

        # Register mock wallets and give them balances
        print("Registering mock wallets...")
       
        for wallet in mock_wallets:
            print("Registering mock wallet {}".format(wallet.hotkey_str))
            _ = _subtensor_mock.force_register_neuron(
                netuid=1,
                hotkey=wallet.hotkey.ss58_address,
                coldkey=wallet.coldkeypub.ss58_address,
            )
            
        _subtensor_mock.force_set_balance(
            ss58_address=mock_coldkey_kp.ss58_address,
            balance=mock_balance.rao,
        )
        
        cli = bittensor.cli(config)

        def mock_get_wallet(*args, **kwargs):
            if kwargs.get("hotkey"):
                for wallet in mock_wallets:
                    if wallet.hotkey_str == kwargs.get("hotkey"):
                        return wallet
            else:
                return mock_wallets[0]

        with patch("bittensor.wallet") as mock_create_wallet:
            mock_create_wallet.side_effect = mock_get_wallet

            # Check stakes before staking
            for wallet in mock_wallets:
                stake = _subtensor_mock.get_stake_for_coldkey_and_hotkey(
                    hotkey_ss58=wallet.hotkey.ss58_address,
                    coldkey_ss58=wallet.coldkey.ss58_address,
                )
                # Check that all stakes are 0
                self.assertEqual(stake.rao, 0)

            # Check that the balance is correct
            balance = _subtensor_mock.get_balance(
                address=wallet.coldkeypub.ss58_address
            )

            self.assertAlmostEqual(balance.tao, mock_balance.tao, places=4)

            cli.run()

            # Check stakes after staking
            for wallet in mock_wallets:
                stake = _subtensor_mock.get_stake_for_coldkey_and_hotkey(
                    hotkey_ss58=wallet.hotkey.ss58_address,
                    coldkey_ss58=wallet.coldkey.ss58_address,
                )

                if wallet.hotkey_str == "hk2":
                    # Check that the stake is still 0
                    self.assertEqual(stake.tao, 0)

                else:
                    # Check that all stakes are maximum of 15.0
                    self.assertLessEqual(stake.tao, config.max_stake)

                # Check that the balance is correct
                balance = _subtensor_mock.get_balance(
                    address=wallet.coldkeypub.ss58_address
                )
                self.assertLessEqual(balance.tao, mock_balance.tao)

    def test_stake_with_single_hotkey_max_stake(self):
        config = self.config
        config.command = "stake"
        config.no_prompt = True
        # Notie amount is not specified
        config.max_stake = 15.0  # The keys should have at most 15.0 tao staked after
        config.wallet.name = "fake_wallet"
        config.hotkeys = ["hk0"]
        config.all_hotkeys = False

        mock_balance = bittensor.Balance.from_float(15.0 * 3)

        mock_coldkey_kp = get_mock_keypair(0, self.id())

        mock_wallets = [
            SimpleNamespace(
                name=config.wallet.name,
                coldkey=mock_coldkey_kp,
                coldkeypub=mock_coldkey_kp,
                hotkey_str=hk,
                hotkey=get_mock_keypair(idx + 100, self.id()),
            )
            for idx, hk in enumerate(config.hotkeys)
        ]

        # Register mock wallets and give them balances
        print("Registering mock wallets...")
       
        for wallet in mock_wallets:
            print("Registering mock wallet {}".format(wallet.hotkey_str))
            _ = _subtensor_mock.force_register_neuron(
                netuid=1,
                hotkey=wallet.hotkey.ss58_address,
                coldkey=wallet.coldkeypub.ss58_address,
            )
            
        _subtensor_mock.force_set_balance(
            ss58_address=mock_coldkey_kp.ss58_address,
            balance=mock_balance.rao,
        )
        
        cli = bittensor.cli(config)

        def mock_get_wallet(*args, **kwargs):
            if kwargs.get("hotkey"):
                for wallet in mock_wallets:
                    if wallet.hotkey_str == kwargs.get("hotkey"):
                        return wallet
            else:
                return mock_wallets[0]

        with patch("bittensor.wallet") as mock_create_wallet:
            mock_create_wallet.side_effect = mock_get_wallet

            # Check stakes before staking
            for wallet in mock_wallets:
                stake = _subtensor_mock.get_stake_for_coldkey_and_hotkey(
                    hotkey_ss58=wallet.hotkey.ss58_address,
                    coldkey_ss58=wallet.coldkey.ss58_address,
                )
                # Check that all stakes are 0
                self.assertEqual(stake.rao, 0)

            # Check that the balance is correct
            balance = _subtensor_mock.get_balance(
                address=wallet.coldkeypub.ss58_address
            )

            self.assertAlmostEqual(balance.tao, mock_balance.tao, places=4)

            cli.run()

            # Check stakes after staking
            for wallet in mock_wallets:
                stake = _subtensor_mock.get_stake_for_coldkey_and_hotkey(
                    hotkey_ss58=wallet.hotkey.ss58_address,
                    coldkey_ss58=wallet.coldkey.ss58_address,
                )

                # Check that all stakes are maximum of 15.0
                self.assertLessEqual(stake.tao, config.max_stake)

            # Check that the balance is correct
            balance = _subtensor_mock.get_balance(
                address=wallet.coldkeypub.ss58_address
            )
            self.assertLessEqual(balance.tao, mock_balance.tao)

    def test_stake_with_single_hotkey_max_stake_not_enough_balance(self):
        config = self.config
        config.command = "stake"
        config.no_prompt = True
        # Notie amount is not specified
        config.max_stake = 15.0  # The keys should have at most 15.0 tao staked after
        config.wallet.name = "fake_wallet"
        config.hotkeys = ["hk0"]
        config.all_hotkeys = False

        mock_balance = bittensor.Balance.from_float(1.0)  # Not enough balance to do max

        mock_coldkey_kp = get_mock_keypair(0, self.id())

        mock_wallets = [
            SimpleNamespace(
                name=config.wallet.name,
                coldkey=mock_coldkey_kp,
                coldkeypub=mock_coldkey_kp,
                hotkey_str=hk,
                hotkey=get_mock_keypair(idx + 100, self.id()),
            )
            for idx, hk in enumerate(config.hotkeys)
        ]

        # Register mock wallets and give them balances
        print("Registering mock wallets...")
       
        for wallet in mock_wallets:
            _ = _subtensor_mock.force_register_neuron(
                netuid=1,
                hotkey=wallet.hotkey.ss58_address,
                coldkey=wallet.coldkeypub.ss58_address,
            )
            
        _subtensor_mock.force_set_balance(
            ss58_address=mock_coldkey_kp.ss58_address,
            balance=mock_balance.rao,
        )
        
        cli = bittensor.cli(config)

        def mock_get_wallet(*args, **kwargs):
            if kwargs.get("hotkey"):
                for wallet in mock_wallets:
                    if wallet.hotkey_str == kwargs.get("hotkey"):
                        return wallet
            else:
                return mock_wallets[0]

        with patch("bittensor.wallet") as mock_create_wallet:
            mock_create_wallet.side_effect = mock_get_wallet

            # Check stakes before staking
            for wallet in mock_wallets:
                stake = _subtensor_mock.get_stake_for_coldkey_and_hotkey(
                    hotkey_ss58=wallet.hotkey.ss58_address,
                    coldkey_ss58=wallet.coldkey.ss58_address,
                )
                # Check that all stakes are 0
                self.assertEqual(stake.rao, 0)

            # Check that the balance is correct
            balance = _subtensor_mock.get_balance(
                address=wallet.coldkeypub.ss58_address
            )

            self.assertAlmostEqual(balance.tao, mock_balance.tao, places=4)

            cli.run()

            wallet = mock_wallets[0]

            # Check did not stake
            stake = _subtensor_mock.get_stake_for_coldkey_and_hotkey(
                hotkey_ss58=wallet.hotkey.ss58_address,
                coldkey_ss58=wallet.coldkey.ss58_address,
            )

            # Check that stake is less than max_stake - 1.0
            self.assertLessEqual(stake.tao, config.max_stake - 1.0)

            # Check that the balance decreased by less than max_stake
            balance = _subtensor_mock.get_balance(
                address=wallet.coldkeypub.ss58_address
            )
            self.assertGreaterEqual(balance.tao, mock_balance.tao - config.max_stake)

    def test_stake_with_single_hotkey_max_stake_enough_stake(self):
        # tests max stake when stake >= max_stake already
        config = self.config
        config.command = "stake"
        config.no_prompt = True
        # Notie amount is not specified
        config.max_stake = 15.0  # The keys should have at most 15.0 tao staked after
        config.wallet.name = "fake_wallet"
        config.hotkeys = ["hk0"]
        config.all_hotkeys = False

        mock_balance = bittensor.Balance.from_float(config.max_stake * 3)

        mock_stakes: Dict[
            str, bittensor.Balance
        ] = {  # has enough stake, more than max_stake
            "hk0": bittensor.Balance.from_float(config.max_stake * 2)
        }

        mock_coldkey_kp = get_mock_keypair(0, self.id())

        mock_wallets = [
            SimpleNamespace(
                name=config.wallet.name,
                coldkey=mock_coldkey_kp,
                coldkeypub=mock_coldkey_kp,
                hotkey_str=hk,
                hotkey=get_mock_keypair(idx + 100, self.id()),
            )
            for idx, hk in enumerate(config.hotkeys)
        ]

        # Register mock wallets and give them balances
        print("Registering mock wallets...")
       
        for wallet in mock_wallets:
            _ = _subtensor_mock.force_register_neuron(
                netuid=1,
                hotkey=wallet.hotkey.ss58_address,
                coldkey=wallet.coldkeypub.ss58_address,
                stake=mock_stakes[wallet.hotkey_str].rao,  # More than max_stake
            )
            
        success, err = _subtensor_mock.force_set_balance(
            ss58_address=mock_coldkey_kp.ss58_address,
            balance=mock_balance.rao,
        )
        
        cli = bittensor.cli(config)

        def mock_get_wallet(*args, **kwargs):
            if kwargs.get("hotkey"):
                for wallet in mock_wallets:
                    if wallet.hotkey_str == kwargs.get("hotkey"):
                        return wallet
            else:
                return mock_wallets[0]

        with patch("bittensor.wallet") as mock_create_wallet:
            mock_create_wallet.side_effect = mock_get_wallet

            # Check stakes before staking
            wallet = mock_wallets[0]

            stake = _subtensor_mock.get_stake_for_coldkey_and_hotkey(
                hotkey_ss58=wallet.hotkey.ss58_address,
                coldkey_ss58=wallet.coldkey.ss58_address,
            )
            # Check that stake is correct
            self.assertAlmostEqual(
                stake.tao, mock_stakes[wallet.hotkey_str].tao, places=4
            )
            # Check that the stake is greater than or equal to max_stake
            self.assertGreaterEqual(stake.tao, config.max_stake)

            # Check that the balance is correct
            balance = _subtensor_mock.get_balance(
                address=wallet.coldkeypub.ss58_address
            )

            self.assertAlmostEqual(balance.tao, mock_balance.tao, places=4)

            cli.run()

            wallet = mock_wallets[0]

            # Check did not stake, since stake >= max_stake
            stake = _subtensor_mock.get_stake_for_coldkey_and_hotkey(
                hotkey_ss58=wallet.hotkey.ss58_address,
                coldkey_ss58=wallet.coldkey.ss58_address,
            )

            # Check that all stake is unchanged
            self.assertAlmostEqual(
                stake.tao, mock_stakes[wallet.hotkey_str].tao, places=4
            )

            # Check that the balance is the same
            balance = _subtensor_mock.get_balance(
                address=wallet.coldkeypub.ss58_address
            )
            self.assertAlmostEqual(balance.tao, mock_balance.tao, places=4)
    
    
    def test_nominate(self):
        config = self.config
        config.command = "nominate"
        config.no_prompt = True
        config.wallet.name = "w0"
        config.hotkey = "hk0"

        mock_balance = bittensor.Balance.from_float(100.0)

        mock_wallet = SimpleNamespace(
            name="w0",
            coldkey=get_mock_keypair(0, self.id()),
            coldkeypub=get_mock_keypair(0, self.id()),
            hotkey_str="hk0",
            hotkey=get_mock_keypair(0 + 100, self.id()),
        )

        # Register mock wallet and give it a balance
        _ = _subtensor_mock.force_register_neuron(
            netuid=1,
            hotkey=mock_wallet.hotkey.ss58_address,
            coldkey=mock_wallet.coldkey.ss58_address,
            balance=mock_balance.rao,
        )
        
        cli = bittensor.cli(config)

        def mock_get_wallet(*args, **kwargs):
            hk = kwargs.get("hotkey")
            name_ = kwargs.get("name")

            if not hk and kwargs.get("config"):
                hk = kwargs.get("config").wallet.hotkey
            if not name_ and kwargs.get("config"):
                name_ = kwargs.get("config").wallet.name

            if mock_wallet.name == name_:
                return mock_wallet
            else:
                raise ValueError("Mock wallet not found")

        with patch("bittensor.wallet") as mock_create_wallet:
            mock_create_wallet.side_effect = mock_get_wallet

            cli.run()

            # Check the nomination
            is_delegate = _subtensor_mock.is_hotkey_delegate(
                hotkey_ss58=mock_wallet.hotkey.ss58_address
            )
            self.assertTrue(is_delegate)

    def test_delegate_stake(self):
        config = self.config
        config.command = "delegate"
        config.no_prompt = True
        config.amount = 5.0
        config.wallet.name = "w1"

        mock_balances: Dict[str, bittensor.Balance] = {
            # All have more than 5.0 stake
            "w0": {
                "hk0": bittensor.Balance.from_float(10.0),
            },
            "w1": {"hk1": bittensor.Balance.from_float(11.1)},
        }

        mock_stake = bittensor.Balance.from_float(5.0)

        mock_wallets = []
        for idx, wallet_name in enumerate(list(mock_balances.keys())):
            for idx_hk, hk in enumerate(list(mock_balances[wallet_name].keys())):
                wallet = SimpleNamespace(
                    name=wallet_name,
                    coldkey=get_mock_keypair(idx, self.id()),
                    coldkeypub=get_mock_keypair(idx, self.id()),
                    hotkey_str=hk,
                    hotkey=get_mock_keypair(idx * 100 + idx_hk, self.id()),
                )
                mock_wallets.append(wallet)

        # Set hotkey to be the hotkey from the other wallet
        config.delegate_ss58key: str = mock_wallets[0].hotkey.ss58_address

       
        # Register mock wallets and give them balance
        _ = _subtensor_mock.force_register_neuron(
            netuid=1,
            hotkey=mock_wallets[0].hotkey.ss58_address,
            coldkey=mock_wallets[0].coldkey.ss58_address,
            balance=mock_balances["w0"]["hk0"].rao,
            stake=mock_stake.rao,  # Needs set stake to be a validator
        )
        
        # Give w1 some balance
        success, err = _subtensor_mock.force_set_balance(
            ss58_address=mock_wallets[1].coldkey.ss58_address,
            balance=mock_balances["w1"]["hk1"].rao,
        )
        
        # Make the first wallet a delegate
        success = _subtensor_mock.nominate(
            wallet=mock_wallets[0],
        )
        self.assertTrue(success)

        cli = bittensor.cli(config)

        def mock_get_wallet(*args, **kwargs):
            hk = kwargs.get("hotkey")
            name_ = kwargs.get("name")

            if not hk and kwargs.get("config"):
                hk = kwargs.get("config").wallet.hotkey
            if not name_ and kwargs.get("config"):
                name_ = kwargs.get("config").wallet.name

            for wallet in mock_wallets:
                if wallet.name == name_ and wallet.hotkey_str == hk:
                    return wallet
            else:
                for wallet in mock_wallets:
                    if wallet.name == name_:
                        return wallet
                else:
                    return mock_wallets[0]

        with patch("bittensor.wallet") as mock_create_wallet:
            mock_create_wallet.side_effect = mock_get_wallet

            cli.run()

            # Check the stake
            stake = _subtensor_mock.get_stake_for_coldkey_and_hotkey(
                hotkey_ss58=mock_wallets[0].hotkey.ss58_address,
                coldkey_ss58=mock_wallets[1].coldkey.ss58_address,
            )
            self.assertAlmostEqual(stake.tao, config.amount, places=4)

    
    def test_undelegate_stake(self):
        config = self.config
        config.command = "undelegate"
        config.no_prompt = True
        config.amount = 5.0
        config.wallet.name = "w1"

        mock_balances: Dict[str, bittensor.Balance] = {
            # All have more than 5.0 stake
            "w0": {
                "hk0": bittensor.Balance.from_float(10.0),
            },
            "w1": {"hk1": bittensor.Balance.from_float(11.1)},
        }

        mock_stake = bittensor.Balance.from_float(5.0)
        mock_delegated = bittensor.Balance.from_float(6.0)

        mock_wallets = []
        for idx, wallet_name in enumerate(list(mock_balances.keys())):
            for idx_hk, hk in enumerate(list(mock_balances[wallet_name].keys())):
                wallet = SimpleNamespace(
                    name=wallet_name,
                    coldkey=get_mock_keypair(idx, self.id()),
                    coldkeypub=get_mock_keypair(idx, self.id()),
                    hotkey_str=hk,
                    hotkey=get_mock_keypair(idx * 100 + idx_hk, self.id()),
                )
                mock_wallets.append(wallet)

        # Set hotkey to be the hotkey from the other wallet
        config.delegate_ss58key: str = mock_wallets[0].hotkey.ss58_address

        # Register mock wallets and give them balance
        _ = _subtensor_mock.force_register_neuron(
            netuid=1,
            hotkey=mock_wallets[0].hotkey.ss58_address,
            coldkey=mock_wallets[0].coldkey.ss58_address,
            balance=mock_balances["w0"]["hk0"].rao,
            stake=mock_stake.rao,  # Needs set stake to be a validator
        )
        
        # Give w1 some balance
        success, err = _subtensor_mock.force_set_balance(
            ss58_address=mock_wallets[1].coldkey.ss58_address,
            balance=mock_balances["w1"]["hk1"].rao,
        )
        
        # Make the first wallet a delegate
        success = _subtensor_mock.nominate(
            wallet=mock_wallets[0],
        )
        self.assertTrue(success)

        # Stake to the delegate
        success = _subtensor_mock.delegate(
            wallet=mock_wallets[1],
            delegate_ss58=mock_wallets[0].hotkey.ss58_address,
            amount=mock_delegated,
            prompt=False,
        )
        self.assertTrue(success)

        # Verify the stake
        stake = _subtensor_mock.get_stake_for_coldkey_and_hotkey(
            hotkey_ss58=mock_wallets[0].hotkey.ss58_address,
            coldkey_ss58=mock_wallets[1].coldkey.ss58_address,
        )
        self.assertAlmostEqual(stake.tao, mock_delegated.tao, places=4)

        cli = bittensor.cli(config)

        def mock_get_wallet(*args, **kwargs):
            hk = kwargs.get("hotkey")
            name_ = kwargs.get("name")

            if not hk and kwargs.get("config"):
                hk = kwargs.get("config").wallet.hotkey
            if not name_ and kwargs.get("config"):
                name_ = kwargs.get("config").wallet.name

            for wallet in mock_wallets:
                if wallet.name == name_ and wallet.hotkey_str == hk:
                    return wallet
            else:
                for wallet in mock_wallets:
                    if wallet.name == name_:
                        return wallet
                else:
                    return mock_wallets[0]

        with patch("bittensor.wallet") as mock_create_wallet:
            mock_create_wallet.side_effect = mock_get_wallet

            cli.run()

            # Check the stake
            stake = _subtensor_mock.get_stake_for_coldkey_and_hotkey(
                hotkey_ss58=mock_wallets[0].hotkey.ss58_address,
                coldkey_ss58=mock_wallets[1].coldkey.ss58_address,
            )
            self.assertAlmostEqual(
                stake.tao, mock_delegated.tao - config.amount, places=4
            )

    
    def test_transfer(self):
        config = self.config
        config.command = "transfer"
        config.no_prompt = True
        config.amount = 3.2
        config.wallet.name = "w1"

        mock_balances: Dict[str, bittensor.Balance] = {
            "w0": bittensor.Balance.from_float(10.0),
            "w1": bittensor.Balance.from_float(config.amount + 0.001),
        }

        mock_wallets = []
        for idx, wallet_name in enumerate(list(mock_balances.keys())):
            wallet = SimpleNamespace(
                name=wallet_name,
                coldkey=get_mock_keypair(idx, self.id()),
                coldkeypub=get_mock_keypair(idx, self.id()),
            )
            mock_wallets.append(wallet)

        # Set dest to w0
        config.dest = mock_wallets[0].coldkey.ss58_address

        # Give w0 and w1 balance
       
        for wallet in mock_wallets:
            success, err = _subtensor_mock.force_set_balance(
                ss58_address=wallet.coldkey.ss58_address,
                balance=mock_balances[wallet.name].rao,
            )
            
        cli = bittensor.cli(config)

        def mock_get_wallet(*args, **kwargs):
            name_ = kwargs.get("name")

            if not name_ and kwargs.get("config"):
                name_ = kwargs.get("config").wallet.name

            for wallet in mock_wallets:
                if wallet.name == name_:
                    return wallet
            else:
                raise ValueError(f"No mock wallet found with name: {name_}")

        with patch("bittensor.wallet") as mock_create_wallet:
            mock_create_wallet.side_effect = mock_get_wallet

            cli.run()

            # Check the balance of w0
            balance = _subtensor_mock.get_balance(
                address=mock_wallets[0].coldkey.ss58_address
            )
            self.assertAlmostEqual(
                balance.tao, mock_balances["w0"].tao + config.amount, places=4
            )

            # Check the balance of w1
            balance = _subtensor_mock.get_balance(
                address=mock_wallets[1].coldkey.ss58_address
            )
            self.assertAlmostEqual(
                balance.tao, mock_balances["w1"].tao - config.amount, places=4
            )  # no fees

    
    def test_transfer_not_enough_balance(self):
        config = self.config
        config.command = "transfer"
        config.no_prompt = True
        config.amount = 3.2
        config.wallet.name = "w1"

        mock_balances: Dict[str, bittensor.Balance] = {
            "w0": bittensor.Balance.from_float(10.0),
            "w1": bittensor.Balance.from_float(
                config.amount - 0.1
            ),  # not enough balance
        }

        mock_wallets = []
        for idx, wallet_name in enumerate(list(mock_balances.keys())):
            wallet = SimpleNamespace(
                name=wallet_name,
                coldkey=get_mock_keypair(idx, self.id()),
                coldkeypub=get_mock_keypair(idx, self.id()),
            )
            mock_wallets.append(wallet)

        # Set dest to w0
        config.dest = mock_wallets[0].coldkey.ss58_address

        # Give w0 and w1 balance
       
        for wallet in mock_wallets:
            success, err = _subtensor_mock.force_set_balance(
                ss58_address=wallet.coldkey.ss58_address,
                balance=mock_balances[wallet.name].rao,
            )
            
        cli = bittensor.cli(config)

        def mock_get_wallet(*args, **kwargs):
            name_ = kwargs.get("name")

            if not name_ and kwargs.get("config"):
                name_ = kwargs.get("config").wallet.name

            for wallet in mock_wallets:
                if wallet.name == name_:
                    return wallet
            else:
                raise ValueError(f"No mock wallet found with name: {name_}")

        mock_console = MockConsole()
        with patch("bittensor.wallet") as mock_create_wallet:
            mock_create_wallet.side_effect = mock_get_wallet

            with patch("bittensor.__console__", mock_console):
                cli.run()

            # Check that the overview was printed.
            self.assertIsNotNone(mock_console.captured_print)

            output_no_syntax = mock_console.remove_rich_syntax(
                mock_console.captured_print
            )

            self.assertIn("Not enough balance", output_no_syntax)

            # Check the balance of w0
            balance = _subtensor_mock.get_balance(
                address=mock_wallets[0].coldkey.ss58_address
            )
            self.assertAlmostEqual(
                balance.tao, mock_balances["w0"].tao, places=4
            )  # did not transfer

            # Check the balance of w1
            balance = _subtensor_mock.get_balance(
                address=mock_wallets[1].coldkey.ss58_address
            )
            self.assertAlmostEqual(
                balance.tao, mock_balances["w1"].tao, places=4
            )  # did not transfer

    
    def test_register(self):
        config = self.config
        config.command = "register"
        config.subtensor.register.num_processes = 1
        config.subtensor.register.update_interval = 50_000
        config.no_prompt = True

        mock_wallet = generate_wallet(
            hotkey = get_mock_keypair(
                100, self.id()
            )
        )

        class MockException(Exception):
            pass

        with patch("bittensor.wallet", return_value=mock_wallet) as mock_create_wallet:
            with patch(
                "bittensor._subtensor.extrinsics.registration.POWSolution.is_stale",
                side_effect=MockException,
            ) as mock_is_stale:
                mock_is_stale.return_value = False

                with pytest.raises(MockException):
                    cli = bittensor.cli(config)
                    cli.run()
                    mock_create_wallet.assert_called_once()

                self.assertEqual(mock_is_stale.call_count, 1)

    
    def test_recycle_register(self):
        config = self.config
        config.command = "recycle_register"
        config.no_prompt = True

        mock_wallet = generate_wallet(
            hotkey = get_mock_keypair(
                100, self.id()
            )
        )

        # Give the wallet some balance for burning
        success, err = _subtensor_mock.force_set_balance(
            ss58_address=mock_wallet.coldkeypub.ss58_address,
            balance=bittensor.Balance.from_float(200.0),
        )
        
        with patch("bittensor.wallet", return_value=mock_wallet) as mock_create_wallet:
            cli = bittensor.cli(config)
            cli.run()
            mock_create_wallet.assert_called_once()

            # Verify that the wallet was registered
            subtensor = bittensor.subtensor(config)
            registered = subtensor.is_hotkey_registered_on_subnet(
                hotkey_ss58=mock_wallet.hotkey.ss58_address, netuid=1
            )

            self.assertTrue(registered)

    
    def test_stake(self):
        amount_to_stake: Balance = Balance.from_tao(0.5)
        config = self.config
        config.no_prompt = True
        config.command = "stake"
        config.amount = amount_to_stake.tao
        config.stake_all = False
        config.wallet._mock = True
        config.use_password = False
        config.model = "core_server"
        config.hotkey = "hk0"

        subtensor = bittensor.subtensor(config)

        mock_wallet = generate_wallet(
            hotkey = get_mock_keypair(
                100, self.id()
            )
        )

        # Register the hotkey and give it some balance
        _subtensor_mock.force_register_neuron(
            netuid=1,
            hotkey=mock_wallet.hotkey.ss58_address,
            coldkey=mock_wallet.coldkey.ss58_address,
            balance=(
                amount_to_stake + Balance.from_tao(1.0)
            ).rao,  # 1.0 tao extra for fees, etc
        )

        with patch("bittensor.wallet", return_value=mock_wallet) as mock_create_wallet:
            old_stake = subtensor.get_stake_for_coldkey_and_hotkey(
                hotkey_ss58=mock_wallet.hotkey.ss58_address,
                coldkey_ss58=mock_wallet.coldkey.ss58_address,
            )

            cli = bittensor.cli(config)
            cli.run()
            mock_create_wallet.assert_called()
            self.assertEqual(mock_create_wallet.call_count, 2)

            new_stake = subtensor.get_stake_for_coldkey_and_hotkey(
                hotkey_ss58=mock_wallet.hotkey.ss58_address,
                coldkey_ss58=mock_wallet.coldkey.ss58_address,
            )

            self.assertGreater(new_stake, old_stake)

    
    def test_metagraph(self):
        config = self.config
        config.wallet.name = "metagraph_testwallet"
        config.command = "metagraph"
        config.no_prompt = True

        # Add some neurons to the metagraph
        mock_nn = []

        def register_mock_neuron(
            i: int
        ) -> int:
            mock_nn.append(
                SimpleNamespace(
                    hotkey=get_mock_keypair(i + 100, self.id()).ss58_address,
                    coldkey=get_mock_keypair(i, self.id()).ss58_address,
                    balance=Balance.from_rao(random.randint(0, 2**45)).rao,
                    stake=Balance.from_rao(random.randint(0, 2**45)).rao,
                )
            )
            uid = _subtensor_mock.force_register_neuron(
                netuid=config.netuid,
                hotkey=mock_nn[i].hotkey,
                coldkey=mock_nn[i].coldkey,
                balance=mock_nn[i].balance,
                stake=mock_nn[i].stake,
            )
            return uid

       
<<<<<<< HEAD
        for i in range(4):
            _ = register_mock_neuron(
                i
            )
            
        # Only wait for finalization on the last neuron
        _ = register_mock_neuron(
            i = 4
        )
        
=======
        for i in range(5):
            _ = register_mock_neuron(
                i
            )

        _subtensor_mock.neurons_lite(netuid=config.netuid)
            
>>>>>>> 163e9815
        cli = bittensor.cli(config)

        mock_console = MockConsole()
        with patch("bittensor.__console__", mock_console):
            cli.run()

        # Check that the overview was printed.
        self.assertIsNotNone(mock_console.captured_print)

        output_no_syntax = mock_console.remove_rich_syntax(mock_console.captured_print)

        self.assertIn("Metagraph", output_no_syntax)
        nn = _subtensor_mock.neurons_lite(netuid=config.netuid)
        self.assertIn(
            str(len(nn) - 1), output_no_syntax
        )  # Check that the number of neurons is output
        # Check each uid is in the output
        for neuron in nn:
            self.assertIn(str(neuron.uid), output_no_syntax)

    
    def test_set_weights(self):
        config = self.config
        config.wallet.name = "set_weights_testwallet"
        config.no_prompt = True
        config.uids = [1, 2, 3, 4]
        config.weights = [0.25, 0.25, 0.25, 0.25]
        config.n_words = 12
        config.use_password = False

        config.overwrite_hotkey = True

        # First create a new hotkey
        config.command = "new_hotkey"
        cli = bittensor.cli(config)
        cli.run()

        # Now set the weights
        config.command = "set_weights"
        cli.config = config
        cli.run()

    
    def test_inspect(self):
        config = self.config
        config.wallet.name = "inspect_testwallet"
        config.no_prompt = True
        config.n_words = 12
        config.use_password = False
        config.overwrite_coldkey = True
        config.overwrite_hotkey = True

        # First create a new coldkey
        config.command = "new_coldkey"
        cli = bittensor.cli(config)
        cli.run()

        # Now let's give it a hotkey
        config.command = "new_hotkey"
        cli.config = config
        cli.run()

        # Now inspect it
        cli.config.command = "inspect"
        cli.config = config
        cli.run()

        cli.config.command = "list"
        cli.config = config
        cli.run()

class TestCLIWithNetworkUsingArgs(unittest.TestCase):
    """
    Test the CLI by passing args directly to the bittensor.cli factory
    """
    
    def test_list_delegates(self):
        cli = bittensor.cli(
            args=[
                "list_delegates",
                "--subtensor.network",
                "mock",  # Mock network
            ]
        )
        cli.run()

    
    def test_list_subnets(self):
        cli = bittensor.cli(
            args=[
                "list_subnets",
                "--subtensor.network",
                "mock",  # Mock network
            ]
        )
        cli.run()

    def test_delegate(self):
        """
        Test delegate add command
        """
        mock_wallet = generate_wallet(
            hotkey = get_mock_keypair(
                100, self.id()
            )
        )
        delegate_wallet = generate_wallet(
            hotkey = get_mock_keypair(
                100 + 1, self.id()
            )
        )

       
        # register the wallet
        _ = _subtensor_mock.force_register_neuron(
            netuid=1,
            hotkey=mock_wallet.hotkey.ss58_address,
            coldkey=mock_wallet.coldkey.ss58_address,
        )

        # register the delegate
        _ = _subtensor_mock.force_register_neuron(
            netuid=1,
            hotkey=delegate_wallet.hotkey.ss58_address,
            coldkey=delegate_wallet.coldkey.ss58_address,
        )

        # make the delegate a delegate
        _subtensor_mock.nominate(delegate_wallet, wait_for_finalization=True)
        self.assertTrue(
            _subtensor_mock.is_hotkey_delegate(delegate_wallet.hotkey.ss58_address)
        )

        # Give the wallet some TAO
        _, err = _subtensor_mock.force_set_balance(
            ss58_address=mock_wallet.coldkey.ss58_address,
            balance=bittensor.Balance.from_tao(20.0),
        )
        self.assertEqual(err, None)

        # Check balance
        old_balance = _subtensor_mock.get_balance(mock_wallet.coldkey.ss58_address)
        self.assertEqual(old_balance.tao, 20.0)

        # Check delegate stake
        old_delegate_stake = _subtensor_mock.get_total_stake_for_hotkey(
            delegate_wallet.hotkey.ss58_address
        )

        # Check wallet stake
        old_wallet_stake = _subtensor_mock.get_total_stake_for_coldkey(
            mock_wallet.coldkey.ss58_address
        )

        with patch(
<<<<<<< HEAD
            "bittensor._wallet.wallet_mock.Wallet_mock", return_value=mock_wallet
=======
            "bittensor.wallet", return_value=mock_wallet
>>>>>>> 163e9815
        ):  # Mock wallet creation. SHOULD NOT BE REGISTERED
            cli = bittensor.cli(
                args=[
                    "delegate",
                    "--subtensor.network",
                    "mock",  # Mock network
                    "--wallet.name",
                    "mock",
                    "--wallet._mock",
                    "True",
                    "--delegate_ss58key",
                    delegate_wallet.hotkey.ss58_address,
                    "--amount",
                    "10.0",  # Delegate 10 TAO
                    "--no_prompt",
                ]
            )
            cli.run()

        # Check delegate stake
        new_delegate_stake = _subtensor_mock.get_total_stake_for_hotkey(
            delegate_wallet.hotkey.ss58_address
        )

        # Check wallet stake
        new_wallet_stake = _subtensor_mock.get_total_stake_for_coldkey(
            mock_wallet.coldkey.ss58_address
        )

        # Check that the delegate stake increased by 10 TAO
        self.assertAlmostEqual(
            new_delegate_stake.tao, old_delegate_stake.tao + 10.0, delta=1e-6
        )

        # Check that the wallet stake increased by 10 TAO
        self.assertAlmostEqual(
            new_wallet_stake.tao, old_wallet_stake.tao + 10.0, delta=1e-6
        )

        new_balance = _subtensor_mock.get_balance(mock_wallet.coldkey.ss58_address)
        self.assertAlmostEqual(new_balance.tao, old_balance.tao - 10.0, delta=1e-6)


if __name__ == "__main__":
    unittest.main()<|MERGE_RESOLUTION|>--- conflicted
+++ resolved
@@ -20,16 +20,8 @@
 import unittest
 from copy import deepcopy
 from types import SimpleNamespace
-<<<<<<< HEAD
-from typing import Dict, Optional, Tuple
-from unittest.mock import MagicMock, patch
-import time
-
-import os
-=======
 from typing import Dict
 from unittest.mock import MagicMock, patch
->>>>>>> 163e9815
 
 import random
 
@@ -38,31 +30,10 @@
 
 import bittensor
 from bittensor.utils.balance import Balance
-<<<<<<< HEAD
-from tests.helpers import MockConsole, get_mock_keypair
-from bittensor._subtensor.subtensor_mock import MockSubtensor
-
-
-def generate_wallet(coldkey: "Keypair" = None, hotkey: "Keypair" = None):
-    wallet = bittensor.wallet(_mock=True).create()
-
-    if not coldkey:
-        coldkey = Keypair.create_from_mnemonic(Keypair.generate_mnemonic())
-    if not hotkey:
-        hotkey = Keypair.create_from_mnemonic(Keypair.generate_mnemonic())
-
-    wallet.set_coldkey(coldkey, encrypt=False, overwrite=True)
-    wallet.set_coldkeypub(coldkey, encrypt=False, overwrite=True)
-    wallet.set_hotkey(hotkey, encrypt=False, overwrite=True)
-
-    return wallet
-
-=======
 from tests.helpers import MockConsole, get_mock_keypair, get_mock_wallet as generate_wallet
 from bittensor._subtensor.subtensor_mock import MockSubtensor
 
 
->>>>>>> 163e9815
 _subtensor_mock: MockSubtensor = bittensor.subtensor( network = 'mock', _mock = True )
 
 def setUpModule():
@@ -109,16 +80,6 @@
     def construct_config():
         defaults = bittensor.Config()
 
-<<<<<<< HEAD
-        # Get defaults for this config
-        is_set_map = bittensor.config.__fill_is_set_list__(defaults, bittensor.defaults)
-
-        defaults['__is_set'] = is_set_map
-
-        defaults.__fill_with_defaults__(is_set_map, bittensor.defaults)
-
-=======
->>>>>>> 163e9815
         defaults.netuid = 1
         bittensor.subtensor.add_defaults(defaults)
         # Always use mock subtensor.
@@ -2116,18 +2077,6 @@
             return uid
 
        
-<<<<<<< HEAD
-        for i in range(4):
-            _ = register_mock_neuron(
-                i
-            )
-            
-        # Only wait for finalization on the last neuron
-        _ = register_mock_neuron(
-            i = 4
-        )
-        
-=======
         for i in range(5):
             _ = register_mock_neuron(
                 i
@@ -2135,7 +2084,6 @@
 
         _subtensor_mock.neurons_lite(netuid=config.netuid)
             
->>>>>>> 163e9815
         cli = bittensor.cli(config)
 
         mock_console = MockConsole()
@@ -2291,11 +2239,7 @@
         )
 
         with patch(
-<<<<<<< HEAD
-            "bittensor._wallet.wallet_mock.Wallet_mock", return_value=mock_wallet
-=======
             "bittensor.wallet", return_value=mock_wallet
->>>>>>> 163e9815
         ):  # Mock wallet creation. SHOULD NOT BE REGISTERED
             cli = bittensor.cli(
                 args=[
