--- conflicted
+++ resolved
@@ -122,11 +122,6 @@
             config.wallet.path = '/tmp/test_cli_test_overview'
             config.wallet.name = 'mock_wallet'
             config.command = "overview"
-<<<<<<< HEAD
-            config.subtensor._mock = True
-            config.subtensor.network = "mock"
-            config.no_prompt = True
-=======
             config.no_cache = True  # Don't use neuron cache
             config.subtensor._mock = True
             config.subtensor.network = "mock"
@@ -331,37 +326,9 @@
         # Don't specify width in config
         config.subtensor.network = "mock"
         config.no_prompt = True
->>>>>>> 4cf7801d
-
-            cli = bittensor.cli(config)
-            with patch('os.walk', return_value=iter(
-                    [('/tmp/test_cli_test_overview/mock_wallet/hotkeys', [], ['hk0', 'hk1', 'hk2'])] # no dirs, 3 files
-                )):
-                with patch('bittensor.Wallet.hotkey', ss58_address=bittensor.Keypair.create_from_mnemonic(
-                        bittensor.Keypair.generate_mnemonic()
-                ).ss58_address):
-                    with patch('bittensor.Wallet.coldkeypub', ss58_address=bittensor.Keypair.create_from_mnemonic(
-                        bittensor.Keypair.generate_mnemonic()
-                    ).ss58_address):
-                        cli.run()
-
-    def test_overview_no_wallet( self ):
-        # Mock IO for wallet
-        with patch('bittensor.Wallet.coldkeypub_file', MagicMock(
-            exists_on_device=MagicMock(
-                return_value=False
-            )
-        )):
-            bittensor.subtensor.register = MagicMock(return_value = True)  
-            
-            config = self.config
-            config.command = "overview"
-            config.subtensor._mock = True
-            config.subtensor.network = "mock"
-            config.no_prompt = True
-
-            cli = bittensor.cli(config)
-            cli.run()
+
+        cli = bittensor.cli(config)
+        cli.run()
 
     def test_register( self ):
 
