from loguru import logger

import argparse
import math
import time
import torch
import torchvision
import copy

import torch.nn as nn
import torch.nn.functional as F
import torch.optim as optim
import torchvision.transforms as transforms
from torch.utils.tensorboard import SummaryWriter

import bittensor
from bittensor import bittensor_pb2

class CIFAR(bittensor.Synapse):
    def __init__(self, config: bittensor.Config):
        super(CIFAR, self).__init__(config)
        model_config = self.DPN26()
        in_planes, out_planes = model_config['in_planes'], model_config['out_planes']
        num_blocks, dense_depth = model_config['num_blocks'], model_config['dense_depth']
        
        # Main Network
        self.conv1 = nn.Conv2d(3, 64, kernel_size=3, stride=1, padding=1, bias=False)
        self.bn1 = nn.BatchNorm2d(64)
        self.last_planes = 64
        self.layer1 = self._make_layer(in_planes[0], out_planes[0], num_blocks[0], dense_depth[0], stride=1)
        self.layer2 = self._make_layer(in_planes[1], out_planes[1], num_blocks[1], dense_depth[1], stride=2)
        self.layer3 = self._make_layer(in_planes[2], out_planes[2], num_blocks[2], dense_depth[2], stride=1)
        self.layer4 = self._make_layer(in_planes[3], out_planes[3], num_blocks[3], dense_depth[3], stride=2)
        self.linear = nn.Linear((out_planes[3] * 4)+(((num_blocks[3]+1) * 4)*dense_depth[3]), 10)

        # Distill Network
        self.dist_conv1 = nn.Conv2d(3, 64, kernel_size=3, stride=1, padding=1, bias=False)
        self.dist_bn1 = nn.BatchNorm2d(64)
        self.dist_layer1 = copy.deepcopy(self.layer1) 
        self.dist_layer2 = copy.deepcopy(self.layer2) 
        self.dist_layer3 = copy.deepcopy(self.layer3)
        self.dist_layer4 = copy.deepcopy(self.layer4)

    def _make_layer(self, in_planes, out_planes, num_blocks, dense_depth, stride):
        strides = [stride] + [1]*(num_blocks-1)
        layers = []
        for i,stride in enumerate(strides):
            layers.append(self.Bottleneck(self.last_planes, in_planes, out_planes, dense_depth, stride, i==0))
            self.last_planes = out_planes + (i+2) * dense_depth
        return nn.Sequential(*layers)

    def DPN92(self):
        cfg = {
            'in_planes': (96,192,384,768),
            'out_planes': (256,512,1024,2048),
            'num_blocks': (3,4,20,3),
            'dense_depth': (16,32,24,128)
        }
        return cfg
    
    def DPN26(self):
        cfg = {
            'in_planes': (96,192,384,768),
            'out_planes': (256,512,1024,2048),
            'num_blocks': (2,2,2,2),
            'dense_depth': (16,32,24,128)
        }
        return cfg

    def distill(self, x):   
        x = x.to(self.device)
        x = x.view(-1, 3, 32, 32)
        x = F.relu(self.dist_bn1(self.dist_conv1(x)))
        x = self.dist_layer1(x)
        x = self.dist_layer2(x)
        x = self.dist_layer3(x)
        x = self.dist_layer4(x)
        x = F.avg_pool2d(x, 4)
        x = torch.flatten(x, start_dim=1)        
        x = self.linear(x)
        return x
    
    def forward(self, x, y = None):
        y = self.distill(x) if y == None else y  
        x = x.to(self.device)
        y = y.to(self.device)
        x = x.view(-1, 3, 32, 32)
        x = F.relu(self.bn1(self.conv1(x)))
        x = self.layer1(x)
        x = self.layer2(x)
        x = self.layer3(x)
        x = self.layer4(x)
        x = F.avg_pool2d(x, 4)
        x = torch.flatten(x, start_dim=1)
        x = self.linear(x)
        x = F.log_softmax(x)
        return x
    
    @property
    def input_shape(self):
        return [-1, 3072]
    
    @property
    def output_shape(self):
        return [-1, 10]
    
    class Bottleneck(nn.Module):
        def __init__(self, last_planes, in_planes, out_planes, dense_depth, stride, first_layer):
            super(CIFAR.Bottleneck, self).__init__()
            self.out_planes = out_planes
            self.dense_depth = dense_depth

            self.conv1 = nn.Conv2d(last_planes, in_planes, kernel_size=1, bias=False)
            self.bn1 = nn.BatchNorm2d(in_planes)
            self.conv2 = nn.Conv2d(in_planes, in_planes, kernel_size=3, stride=stride, padding=1, groups=32, bias=False)
            self.bn2 = nn.BatchNorm2d(in_planes)
            self.conv3 = nn.Conv2d(in_planes, out_planes+dense_depth, kernel_size=1, bias=False)
            self.bn3 = nn.BatchNorm2d(out_planes + dense_depth)

            self.shortcut = nn.Sequential()
            if first_layer:
                self.shortcut = nn.Sequential(
                    nn.Conv2d(last_planes, out_planes + dense_depth, kernel_size=1, stride=stride, bias=False),
                    nn.BatchNorm2d(out_planes + dense_depth)
                )
        
        def forward(self, x):
            out = F.relu(self.bn1(self.conv1(x)))
            out = F.relu(self.bn2(self.conv2(out)))
            out = self.bn3(self.conv3(out))
            x = self.shortcut(x)
            d = self.out_planes
            out = torch.cat([x[:,:d,:,:]+out[:,:d,:,:], x[:,d:,:,:], out[:,d:,:,:]], 1)
            out = F.relu(out)
            return out
                
        
def main(hparams):

<<<<<<< HEAD
    config = bittensor.Config(hparams)

    # Training params.    
    batch_size_train = 50
    batch_size_test = 50
=======
    batch_size_train = 32
    batch_size_test = 16
>>>>>>> c0cf59ea
    input_dimension = 3072
    output_dimension = 10
    learning_rate = 0.01
    momentum = 0.9
    log_interval = 10
    device = torch.device("cuda" if torch.cuda.is_available() else "cpu")

    # Log/data/model paths.
    trial_id =  'cifar-' + str(time.time()).split('.')[0]
    data_path = "data/datasets/"
    log_dir = 'data/' + trial_id + '/logs/'
    model_path = 'data/' + trial_id + '/model.torch'

    # Build summary writer for tensorboard.
    writer = SummaryWriter(log_dir=log_dir)

    # Load CIFAR
    transform_train = transforms.Compose([
        transforms.RandomCrop(32, padding=4),
        transforms.RandomHorizontalFlip(),
        transforms.ToTensor(),
        transforms.Normalize((0.4914, 0.4822, 0.4465), (0.2023, 0.1994, 0.2010)),
    ])

    transform_test = transforms.Compose([
        transforms.ToTensor(),
        transforms.Normalize((0.4914, 0.4822, 0.4465), (0.2023, 0.1994, 0.2010)),
    ])

<<<<<<< HEAD
    trainset = torchvision.datasets.CIFAR10(root=data_path, train=True,
                                        download=True, transform=transform)
    trainloader = torch.utils.data.DataLoader(trainset, batch_size = batch_size_train,
                                          shuffle=True, num_workers=2)
    
    testset = torchvision.datasets.CIFAR10(root=data_path, train=False,
                                       download=True, transform=transform)
=======
    trainset = torchvision.datasets.CIFAR10(root="~/tmp/bittensor/data/", train=True,
                                        download=True, transform=transform_train)
    trainloader = torch.utils.data.DataLoader(trainset, batch_size = batch_size_train,
                                          shuffle=True, num_workers=2)

    testset = torchvision.datasets.CIFAR10(root="~/tmp/bittensor/data/", train=False,
                                       download=True, transform=transform_test)
>>>>>>> c0cf59ea
    testloader = torch.utils.data.DataLoader(testset, batch_size = batch_size_test,
                                         shuffle=False, num_workers=2)
        
    # Build local synapse to serve on the network.
    model = CIFAR(config) # Synapses take a config object.
    model.to( device ) # Set model to device.

    if device == 'cuda':
        model = torch.nn.DataParallel(model)

    # Build and start the metagraph background object.
    # The metagraph is responsible for connecting to the blockchain
    # and finding the other neurons on the network.
    metagraph = bittensor.Metagraph( config )
    metagraph.subscribe( model ) # Adds the synapse to the metagraph.
    metagraph.start() # Starts the metagraph gossip threads.
    
    # Build and start the Axon server.
    # The axon server serves the synapse objects 
    # allowing other neurons to make queries through a dendrite.
    axon = bittensor.Axon( config )
    axon.serve( model ) # Makes the synapse available on the axon server.
    axon.start() # Starts the server background threads. Must be paired with axon.stop().
    
    # Build the dendrite and router. 
    # The dendrite is a torch object which makes calls to synapses across the network
    # The router is responsible for learning which synapses to call.
    dendrite = bittensor.Dendrite( config )
    router = bittensor.Router(x_dim = input_dimension, key_dim = 100, topk = 10)    
    
    # Build the optimizer.
    criterion = nn.CrossEntropyLoss()
    params = list(router.parameters()) + list(model.parameters())
    optimizer = optim.SGD(params, lr=learning_rate, momentum=momentum, weight_decay=5e-4)
    scheduler = torch.optim.lr_scheduler.StepLR(optimizer, step_size=10.0, gamma=0.1)

    def train(model, epoch, global_step):
        running_loss = 0.0
        for i, (inputs, targets) in enumerate(trainloader, 0):

            # zero the parameter gradients
            optimizer.zero_grad()
            
            # get the inputs; data is a list of [inputs, labels]
            inputs, targets = inputs.to(device), targets.to(device)
            
            # Flatten cifar inputs to [batch_size, input_dimension]
            inputs_flatten = torch.flatten(inputs, start_dim=1).to(device)
            
            # Query the remote network.
            synapses = metagraph.get_synapses( 1000 ) # Returns a list of synapses on the network. [...]
            requests, scores = router.route( synapses, inputs_flatten ) # routes inputs to network.
            
            responses = dendrite ( synapses, requests ) # Makes network calls.
            network_outputs = router.join(responses) # Joins responses based on scores.
            
            # Run distilled model.
            dist_output = model.distill(inputs)
            dist_loss = F.kl_div(dist_output, network_outputs.detach())
            
            # Query the local network.
            local_output = model.forward(inputs, network_outputs)
            target_loss = criterion(local_output, targets)
            torch.nn.utils.clip_grad_norm_(router.parameters(), 0.5)
            torch.nn.utils.clip_grad_norm_(model.parameters(), 0.5)
            loss = (target_loss + dist_loss)
            loss.backward()
            optimizer.step()
            global_step += 1
            
            # Set network weights.
            weights = metagraph.getweights(synapses).to(device)
            weights = (0.99) * weights + 0.01 * torch.mean(scores, dim=0)
            metagraph.setweights(synapses, weights)

            if i % log_interval == 0:

                writer.add_scalar('n_peers', len(metagraph.peers),
                                  global_step)
                writer.add_scalar('n_synapses', len(metagraph.synapses),
                                  global_step)
                writer.add_scalar('Loss/train', float(loss.item()),
                                  global_step)
            
                n = len(trainloader.dataset)
                logger.info('Train Epoch: {} [{}/{} ({:.0f}%)]\tLoss: {:.6f}\tDistill Loss: {:.6f}'.format(
                    epoch, (i * batch_size_train), n, (100. * i * batch_size_train)/n, loss.item(), dist_loss.item()))
            
            # Empty device cache
            if device == 'cuda':
                torch.cuda.empty_cache()

    def test(model):
        
        # Turns off Dropoutlayers, BatchNorm etc.
        model.eval()
        # Turns off gradient computation for inference speed up.
        with torch.no_grad():
            loss = 0.0
            correct = 0.0
            for i, data in enumerate(testloader, 0):
                # Set data to correct device.
                inputs, targets = data
                inputs = inputs.to(device)
                targets = targets.to(device)
                
                # Measure loss.                
                logits = model( inputs, model.distill(inputs) )
                loss += F.nll_loss(logits, targets, size_average=False).item()
                
                # Count accurate predictions.
                max_logit = logits.data.max(1, keepdim=True)[1]
                correct += max_logit.eq( targets.data.view_as(max_logit) ).sum()

        # Log results.
        n = len(testloader.dataset)
        loss /= n
        accuracy = (100. * correct) / n
        logger.info('Test set: Avg. loss: {:.4f}, Accuracy: {}/{} ({:.0f}%)\n'.format(loss, correct, n, accuracy))        
        return loss, accuracy

    epoch = 0
    global_step = 0
    best_test_loss = math.inf
    try:
        while True:
            # Train model
            train( model, epoch, global_step )
            
            # Test model.
            test_loss, test_accuracy = test( model )
            
            # Save best model. 
            if test_loss < best_test_loss:
                # Update best_loss.
                best_test_loss = test_loss
                
                # Save the best local model.
                logger.info('Saving model: epoch: {}, loss: {}, path: {}', model_path, epoch, test_loss)
                torch.save({'epoch': epoch, 'model': model.state_dict(), 'test_loss': test_loss}, model_path)
            
            epoch += 1
            
    except Exception as e:
        logger.error(e)
        metagraph.stop()
        axon.stop()


if __name__ == "__main__":
    parser = argparse.ArgumentParser()
    hparams = bittensor.Config.add_args(parser)
    hparams = parser.parse_args()
    main(hparams)<|MERGE_RESOLUTION|>--- conflicted
+++ resolved
@@ -136,17 +136,9 @@
                 
         
 def main(hparams):
-
-<<<<<<< HEAD
     config = bittensor.Config(hparams)
-
-    # Training params.    
-    batch_size_train = 50
-    batch_size_test = 50
-=======
     batch_size_train = 32
     batch_size_test = 16
->>>>>>> c0cf59ea
     input_dimension = 3072
     output_dimension = 10
     learning_rate = 0.01
@@ -176,7 +168,6 @@
         transforms.Normalize((0.4914, 0.4822, 0.4465), (0.2023, 0.1994, 0.2010)),
     ])
 
-<<<<<<< HEAD
     trainset = torchvision.datasets.CIFAR10(root=data_path, train=True,
                                         download=True, transform=transform)
     trainloader = torch.utils.data.DataLoader(trainset, batch_size = batch_size_train,
@@ -184,15 +175,6 @@
     
     testset = torchvision.datasets.CIFAR10(root=data_path, train=False,
                                        download=True, transform=transform)
-=======
-    trainset = torchvision.datasets.CIFAR10(root="~/tmp/bittensor/data/", train=True,
-                                        download=True, transform=transform_train)
-    trainloader = torch.utils.data.DataLoader(trainset, batch_size = batch_size_train,
-                                          shuffle=True, num_workers=2)
-
-    testset = torchvision.datasets.CIFAR10(root="~/tmp/bittensor/data/", train=False,
-                                       download=True, transform=transform_test)
->>>>>>> c0cf59ea
     testloader = torch.utils.data.DataLoader(testset, batch_size = batch_size_test,
                                          shuffle=False, num_workers=2)
         
