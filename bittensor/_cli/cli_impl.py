# The MIT License (MIT)
# Copyright © 2021 Yuma Rao

# Permission is hereby granted, free of charge, to any person obtaining a copy of this software and associated 
# documentation files (the “Software”), to deal in the Software without restriction, including without limitation 
# the rights to use, copy, modify, merge, publish, distribute, sublicense, and/or sell copies of the Software, 
# and to permit persons to whom the Software is furnished to do so, subject to the following conditions:

# The above copyright notice and this permission notice shall be included in all copies or substantial portions of 
# the Software.

# THE SOFTWARE IS PROVIDED “AS IS”, WITHOUT WARRANTY OF ANY KIND, EXPRESS OR IMPLIED, INCLUDING BUT NOT LIMITED TO
# THE WARRANTIES OF MERCHANTABILITY, FITNESS FOR A PARTICULAR PURPOSE AND NONINFRINGEMENT. IN NO EVENT SHALL 
# THE AUTHORS OR COPYRIGHT HOLDERS BE LIABLE FOR ANY CLAIM, DAMAGES OR OTHER LIABILITY, WHETHER IN AN ACTION 
# OF CONTRACT, TORT OR OTHERWISE, ARISING FROM, OUT OF OR IN CONNECTION WITH THE SOFTWARE OR THE USE OR OTHER 
# DEALINGS IN THE SOFTWARE.


import bittensor
from .commands import *

class CLI:
    """
    Implementation of the CLI class, which handles the coldkey, hotkey and money transfer 
    """
    def __init__(self, config: 'bittensor.Config' ):
        r""" Initialized a bittensor.CLI object.
            Args:
                config (:obj:`bittensor.Config`, `required`): 
                    bittensor.cli.config()
        """
<<<<<<< HEAD
        # (d)efaults to True if config.no_version_checking is not set.
        if not config.get("no_version_checking", d=True):
=======
        if config.get('no_version_checking') != None and not config.no_version_checking:
>>>>>>> a9169d19
            try:
                bittensor.utils.version_checking()
            except:
                raise RuntimeError("To avoid internet based version checking pass --no_version_checking while running the CLI.")
        self.config = config

    def run ( self ):
        """ Execute the command from config 
        """
        if self.config.command == "run":
            RunCommand.run( self )
        elif self.config.command == "transfer":
            TransferCommand.run( self )
        elif self.config.command == "register":
            RegisterCommand.run( self )
        elif self.config.command == "unstake":
            UnStakeCommand.run( self )
        elif self.config.command == "stake":
            StakeCommand.run( self )
        elif self.config.command == "overview":
            OverviewCommand.run( self )
        elif self.config.command == "list":
            ListCommand.run( self )
        elif self.config.command == "new_coldkey":
            NewColdkeyCommand.run( self )
        elif self.config.command == "new_hotkey":
            NewHotkeyCommand.run( self )
        elif self.config.command == "regen_coldkey":
            RegenColdkeyCommand.run( self )
        elif self.config.command == "regen_coldkeypub":
            RegenColdkeypubCommand.run( self )
        elif self.config.command == "regen_hotkey":
            RegenHotkeyCommand.run( self )
        elif self.config.command == "metagraph":
            MetagraphCommand.run( self )
        elif self.config.command == "weights":
            WeightsCommand.run( self )
        elif self.config.command == "set_weights":
            SetWeightsCommand.run( self )
        elif self.config.command == "inspect":
            InspectCommand.run( self )
        elif self.config.command == "query":
            QueryCommand.run( self )
        elif self.config.command == "help":
            HelpCommand.run( self )
        elif self.config.command == 'update':
<<<<<<< HEAD
            UpdateCommand.run( self )
        elif self.config.command == 'nominate':
            NominateCommand.run( self )
        elif self.config.command == 'delegate':
            DelegateStakeCommand.run( self )
        elif self.config.command == 'undelegate':
            DelegateUnstakeCommand.run( self )
        elif self.config.command == 'list_delegates':
            ListDelegatesCommand.run( self )
        elif self.config.command == 'list_subnets':
            ListSubnetsCommand.run( self )
        
=======
            self.update()

    def create_new_coldkey ( self ):
        r""" Creates a new coldkey under this wallet.
        """
        wallet = bittensor.wallet(config = self.config)
        wallet.create_new_coldkey( n_words = self.config.n_words, use_password = self.config.use_password, overwrite = self.config.overwrite_coldkey)   

    def create_new_hotkey ( self ):
        r""" Creates a new hotke under this wallet.
        """
        wallet = bittensor.wallet(config = self.config)
        wallet.create_new_hotkey( n_words = self.config.n_words, use_password = self.config.use_password, overwrite = self.config.overwrite_hotkey)   

    def regen_coldkey ( self ):
        r""" Creates a new coldkey under this wallet.
        """
        wallet = bittensor.wallet(config = self.config)
        wallet.regenerate_coldkey( mnemonic = self.config.mnemonic, seed = self.config.seed, use_password = self.config.use_password, overwrite = self.config.overwrite_coldkey )

    def regen_coldkeypub ( self ):
        r""" Creates a new coldkeypub under this wallet.
        """
        wallet = bittensor.wallet(config = self.config)
        wallet.regenerate_coldkeypub( ss58_address=self.config.get('ss58_address'), public_key=self.config.get('public_key_hex'), overwrite = self.config.overwrite_coldkeypub )

    def regen_hotkey ( self ):
        r""" Creates a new coldkey under this wallet.
        """
        wallet = bittensor.wallet(config = self.config)
        wallet.regenerate_hotkey( mnemonic = self.config.mnemonic, seed=self.config.seed, use_password = self.config.use_password, overwrite = self.config.overwrite_hotkey)

    def query ( self ):
        r""" Query an endpoint and get query time.
        """
        wallet = bittensor.wallet(config = self.config)
        subtensor = bittensor.subtensor( config = self.config )
        dendrite = bittensor.dendrite( wallet = wallet )
        stats = {}
        for uid in self.config.uids:
            neuron = subtensor.neuron_for_uid( uid )
            endpoint = bittensor.endpoint.from_neuron( neuron )
            _, c, t = dendrite.forward_text( endpoints = endpoint, inputs = 'hello world')
            latency = "{}".format(t.tolist()[0]) if c.tolist()[0] == 1 else 'N/A'
            bittensor.__console__.print("\tUid: [bold white]{}[/bold white]\n\tLatency: [bold white]{}[/bold white]\n\tCode: [bold {}]{}[/bold {}]\n\n".format(uid, latency, bittensor.utils.codes.code_to_loguru_color( c.item() ), bittensor.utils.codes.code_to_string( c.item() ), bittensor.utils.codes.code_to_loguru_color( c.item() )), highlight=True)
            stats[uid] = latency
        print (stats)

    def inspect ( self ):
        r""" Inspect a cold, hot pair.
        """
        wallet = bittensor.wallet(config = self.config)
        subtensor = bittensor.subtensor( config = self.config )
        dendrite = bittensor.dendrite( wallet = wallet )

        
        with bittensor.__console__.status(":satellite: Looking up account on: [white]{}[/white] ...".format(self.config.subtensor.get('network', bittensor.defaults.subtensor.network))):
            
            if self.config.wallet.get('hotkey', bittensor.defaults.wallet.hotkey) is None:
                # If no hotkey is provided, inspect just the coldkey
                wallet.coldkeypub
                cold_balance = wallet.get_balance( subtensor = subtensor )
                bittensor.__console__.print("\n[bold white]{}[/bold white]:\n  {}[bold white]{}[/bold white]\n {} {}\n".format( wallet, "coldkey:".ljust(15), wallet.coldkeypub.ss58_address, " balance:".ljust(15), cold_balance.__rich__()), highlight=True)

            else:
                wallet.hotkey
                wallet.coldkeypub
                neuron = subtensor.neuron_for_pubkey( ss58_hotkey = wallet.hotkey.ss58_address )
                endpoint = bittensor.endpoint.from_neuron( neuron )
                if neuron.is_null:
                    registered = '[bold white]No[/bold white]'
                    stake = bittensor.Balance.from_tao( 0 )
                    emission = bittensor.Balance.from_rao( 0 )
                    latency = 'N/A'
                else:
                    registered = '[bold white]Yes[/bold white]'
                    stake = bittensor.Balance.from_tao( neuron.stake )
                    emission = bittensor.Balance.from_rao( neuron.emission * 1000000000 )
                    synapses = [bittensor.synapse.TextLastHiddenState()]
                    _, c, t = dendrite.text( endpoints = endpoint, inputs = 'hello world', synapses=synapses)
                    latency = "{}".format((t[0]).tolist()[0]) if (c[0]).tolist()[0] == 1 else 'N/A'

                cold_balance = wallet.get_balance( subtensor = subtensor )
                bittensor.__console__.print("\n[bold white]{}[/bold white]:\n  [bold grey]{}[bold white]{}[/bold white]\n  {}[bold white]{}[/bold white]\n  {}{}\n  {}{}\n  {}{}\n  {}{}\n  {}{}[/bold grey]".format( wallet, "coldkey:".ljust(15), wallet.coldkeypub.ss58_address, "hotkey:".ljust(15), wallet.hotkey.ss58_address, "registered:".ljust(15), registered, "balance:".ljust(15), cold_balance.__rich__(), "stake:".ljust(15), stake.__rich__(), "emission:".ljust(15), emission.__rich_rao__(), "latency:".ljust(15), latency ), highlight=True)


    def run_miner ( self ):
        self.config.to_defaults()
        # Check coldkey.
        wallet = bittensor.wallet( config = self.config )
        if not wallet.coldkeypub_file.exists_on_device():
            if Confirm.ask("Coldkey: [bold]'{}'[/bold] does not exist, do you want to create it".format(self.config.wallet.get('name', bittensor.defaults.wallet.name))):
                wallet.create_new_coldkey()
            else:
                sys.exit()

        # Check hotkey.
        if not wallet.hotkey_file.exists_on_device():
            if Confirm.ask("Hotkey: [bold]'{}'[/bold] does not exist, do you want to create it".format(self.config.wallet.hotkey)):
                wallet.create_new_hotkey()
            else:
                sys.exit()

        if wallet.hotkey_file.is_encrypted():
            bittensor.__console__.print("Decrypting hotkey ... ")
        wallet.hotkey

        if wallet.coldkeypub_file.is_encrypted():
            bittensor.__console__.print("Decrypting coldkeypub ... ")
        wallet.coldkeypub

        # Check registration
        ## Will exit if --wallet.reregister is False
        wallet.reregister()

        # Run miner.
        if self.config.model == 'core_server':
            
            if self.config.synapse == 'TextLastHiddenState':
                bittensor.neurons.core_server.neuron(lasthidden=True, causallm=False, seq2seq = False).run()
            elif self.config.synapse == 'TextCausalLM':
                bittensor.neurons.core_server.neuron(lasthidden=False, causallm=True, seq2seq = False).run()
            elif self.config.synapse == 'TextSeq2Seq':
                bittensor.neurons.core_server.neuron(lasthidden=False, causallm=False, seq2seq = True).run()
            else:
                bittensor.neurons.core_server.neuron().run()

        elif self.config.model == 'core_validator':
            bittensor.neurons.core_validator.neuron().run()
        elif self.config.model == 'multitron_server':
            bittensor.neurons.multitron_server.neuron().run()

    def help ( self ):
        self.config.to_defaults()

        sys.argv = [sys.argv[0], '--help']

        # Run miner.
        if self.config.model == 'core_server':
            bittensor.neurons.core_server.neuron().run()
        elif self.config.model == 'core_validator':
            bittensor.neurons.core_validator.neuron().run()
        elif self.config.model == 'multitron_server':
            bittensor.neurons.multitron_server.neuron().run()


    def update ( self ):
        if self.config.no_prompt or self.config.answer == 'Y':
            os.system(' (cd ~/.bittensor/bittensor/ ; git checkout master ; git pull --ff-only )')
            os.system('pip install -e ~/.bittensor/bittensor/')

    def register( self ):
        r""" Register neuron.
        """
        wallet = bittensor.wallet( config = self.config )
        subtensor = bittensor.subtensor( config = self.config )
        subtensor.register(
            wallet = wallet,
            prompt = not self.config.no_prompt,
            TPB = self.config.subtensor.register.cuda.get('TPB', None),
            update_interval = self.config.subtensor.register.get('update_interval', None),
            num_processes = self.config.subtensor.register.get('num_processes', None),
            cuda = self.config.subtensor.register.cuda.get('use_cuda', bittensor.defaults.subtensor.register.cuda.use_cuda),
            dev_id = self.config.subtensor.register.cuda.get('dev_id', None),
            output_in_place = self.config.subtensor.register.get('output_in_place', bittensor.defaults.subtensor.register.output_in_place),
            log_verbose = self.config.subtensor.register.get('verbose', bittensor.defaults.subtensor.register.verbose),
        )

    def transfer( self ):
        r""" Transfer token of amount to destination.
        """
        wallet = bittensor.wallet( config = self.config )
        subtensor = bittensor.subtensor( config = self.config )
        subtensor.transfer( wallet = wallet, dest = self.config.dest, amount = self.config.amount, wait_for_inclusion = True, prompt = not self.config.no_prompt )

    def unstake( self ):
        r""" Unstake token of amount from hotkey(s).
        """        
        config = self.config.copy()
        config.hotkey = None
        wallet = bittensor.wallet( config = self.config )

        subtensor: bittensor.subtensor = bittensor.subtensor( config = self.config )
        wallets_to_unstake_from: List[bittensor.wallet]
        if self.config.wallet.get('all_hotkeys'):
            # Unstake from all hotkeys.
            all_hotkeys: List[bittensor.wallet] = self._get_hotkey_wallets_for_wallet( wallet = wallet )
            # Exclude hotkeys that are specified.
            wallets_to_unstake_from = [
                wallet for wallet in all_hotkeys if wallet.hotkey_str not in self.config.wallet.get('hotkeys', [])
            ]

        elif self.config.wallet.get('hotkeys'):
            # Unstake from specific hotkeys.
            wallets_to_unstake_from = [
                bittensor.wallet( config = self.config, hotkey = hotkey ) for hotkey in self.config.wallet.get('hotkeys')
            ]
        else:
            # Do regular unstake
            subtensor.unstake( wallet, amount = None if self.config.get('unstake_all') else self.config.get('amount'), wait_for_inclusion = True, prompt = not self.config.no_prompt )
            return None

        

        final_wallets: List['bittensor.wallet'] = [] 
        final_amounts: List[Union[float, Balance]] = []
        for wallet in tqdm(wallets_to_unstake_from):
            wallet: bittensor.wallet
            if not wallet.is_registered():
                # Skip unregistered hotkeys.
                continue

            unstake_amount_tao: float = self.config.get('amount')
            if self.config.get('max_stake'):
                wallet_stake: Balance = wallet.get_stake()
                unstake_amount_tao: float = wallet_stake.tao - self.config.get('max_stake')   
                self.config.amount = unstake_amount_tao  
                if unstake_amount_tao < 0:
                    # Skip if max_stake is greater than current stake.
                    continue
                    
            final_wallets.append(wallet)
            final_amounts.append(unstake_amount_tao)

        # Ask to unstake
        if not self.config.no_prompt:
            if not Confirm.ask("Do you want to unstake from the following keys:\n" + \
                    "".join([
                        f"    [bold white]- {wallet.hotkey_str}: {amount}𝜏[/bold white]\n" for wallet, amount in zip(final_wallets, final_amounts)
                    ])
                ):
                return None
                
        subtensor.unstake_multiple( wallets = final_wallets, amounts = None if self.config.get('unstake_all') else final_amounts, wait_for_inclusion = True, prompt = False )


    def stake( self ):
        r""" Stake token of amount to hotkey(s).
        """
        config = self.config.copy()
        config.hotkey = None
        wallet = bittensor.wallet( config = config )

        subtensor: bittensor.subtensor = bittensor.subtensor( config = self.config )
        wallets_to_stake_to: List[bittensor.wallet]
        if self.config.wallet.get('all_hotkeys'):
            # Stake to all hotkeys.
            all_hotkeys: List[bittensor.wallet] = self._get_hotkey_wallets_for_wallet( wallet = wallet )
            # Exclude hotkeys that are specified.
            wallets_to_stake_to = [
                wallet for wallet in all_hotkeys if wallet.hotkey_str not in self.config.wallet.get('hotkeys', [])
            ]

        elif self.config.wallet.get('hotkeys'):
            # Stake to specific hotkeys.
            wallets_to_stake_to = [
                bittensor.wallet( config = self.config, hotkey = hotkey ) for hotkey in self.config.wallet.get('hotkeys')
            ]
        else:
            # Only self.config.wallet.hotkey is specified.
            #  so we stake to that single hotkey.
            assert self.config.wallet.hotkey is not None
            wallets_to_stake_to = [ bittensor.wallet( config = self.config ) ]
           
        # Otherwise we stake to multiple wallets

        wallet_0: 'bittensor.wallet' = wallets_to_stake_to[0]
        # Decrypt coldkey for all wallet(s) to use
        wallet_0.coldkey

        # Get coldkey balance
        wallet_balance: Balance = wallet_0.get_balance()
        final_wallets: List['bittensor.wallet'] = [] 
        final_amounts: List[Union[float, Balance]] = []
        for wallet in tqdm(wallets_to_stake_to):
            wallet: bittensor.wallet            
            if not wallet.is_registered():
                # Skip unregistered hotkeys.
                continue
            
            # Assign decrypted coldkey from wallet_0
            #  so we don't have to decrypt again
            wallet._coldkey = wallet_0._coldkey

            stake_amount_tao: float = self.config.get('amount')
            if self.config.get('max_stake'):
                wallet_stake: Balance = wallet.get_stake()
                stake_amount_tao: float = self.config.get('max_stake') - wallet_stake.tao

                # If the max_stake is greater than the current wallet balance, stake the entire balance.
                stake_amount_tao: float = min(stake_amount_tao, wallet_balance.tao)
                if stake_amount_tao <= 0.00001: # Threshold because of fees, might create a loop otherwise
                    # Skip hotkey if max_stake is less than current stake.
                    continue
                wallet_balance = Balance.from_tao(wallet_balance.tao - stake_amount_tao)
            final_amounts.append(stake_amount_tao)
            final_wallets.append(wallet)

        if len(final_wallets) == 0:
            # No wallets to stake to.
            bittensor.__console__.print("Not enough balance to stake to any hotkeys or max_stake is less than current stake.")
            return None

        # Ask to stake
        if not self.config.no_prompt:
            if not Confirm.ask(f"Do you want to stake to the following keys from {wallet_0.name}:\n" + \
                    "".join([
                        f"    [bold white]- {wallet.hotkey_str}: {amount}𝜏[/bold white]\n" for wallet, amount in zip(final_wallets, final_amounts)
                    ])
                ):
                return None
        
        if len(final_wallets) == 1:
            # do regular stake
            return subtensor.add_stake( wallet=final_wallets[0], amount = None if self.config.get('stake_all') else final_amounts[0], wait_for_inclusion = True, prompt = not self.config.no_prompt )

        subtensor.add_stake_multiple( wallets = final_wallets, amounts =  None if self.config.get('stake_all') else final_amounts, wait_for_inclusion = True, prompt = False )


    def set_weights( self ):
        r""" Set weights and uids on chain.
        """
        wallet = bittensor.wallet( config = self.config )
        subtensor = bittensor.subtensor( config = self.config )
        subtensor.set_weights( 
            wallet, 
            uids = self.config.uids,
            weights = self.config.weights,
            wait_for_inclusion = True, 
            prompt = not self.config.no_prompt 
        )

    @staticmethod
    def _get_hotkey_wallets_for_wallet( wallet ) -> List['bittensor.wallet']:
        hotkey_wallets = []
        hotkeys_path = wallet.path + '/' + wallet.name + '/hotkeys'
        try:
            hotkey_files = next(os.walk(os.path.expanduser(hotkeys_path)))[2]
        except StopIteration:
            hotkey_files = []
        for hotkey_file_name in hotkey_files:
            try:
                hotkey_for_name = bittensor.wallet( path = wallet.path, name = wallet.name, hotkey = hotkey_file_name )
                if hotkey_for_name.hotkey_file.exists_on_device() and not hotkey_for_name.hotkey_file.is_encrypted():
                    hotkey_wallets.append( hotkey_for_name )
            except Exception:
                pass
        return hotkey_wallets

    @staticmethod
    def _get_coldkey_wallets_for_path( path: str ) -> List['bittensor.wallet']:
        try:
            wallet_names = next(os.walk(os.path.expanduser(path)))[1]
            return [ bittensor.wallet( path= path, name=name ) for name in wallet_names ]
        except StopIteration:
            # No wallet files found.
            wallets = []
        return wallets

    @staticmethod
    def _get_all_wallets_for_path( path:str ) -> List['bittensor.wallet']:
        all_wallets = []
        cold_wallets = CLI._get_coldkey_wallets_for_path(path)
        for cold_wallet in cold_wallets:
            if cold_wallet.coldkeypub_file.exists_on_device() and not cold_wallet.coldkeypub_file.is_encrypted():
                all_wallets.extend( CLI._get_hotkey_wallets_for_wallet(cold_wallet) )
        return all_wallets

    def list(self):
        r""" Lists wallets.
        """
        try:
            wallets = next(os.walk(os.path.expanduser(self.config.wallet.path)))[1]
        except StopIteration:
            # No wallet files found.
            wallets = []

        root = Tree("Wallets")
        for w_name in wallets:
            wallet_for_name = bittensor.wallet( path = self.config.wallet.path, name = w_name)
            try:
                if wallet_for_name.coldkeypub_file.exists_on_device() and not wallet_for_name.coldkeypub_file.is_encrypted():
                    coldkeypub_str = wallet_for_name.coldkeypub.ss58_address
                else:
                    coldkeypub_str = '?'
            except:
                coldkeypub_str = '?'

            wallet_tree = root.add("\n[bold white]{} ({})".format(w_name, coldkeypub_str))
            hotkeys_path = os.path.join(self.config.wallet.path, w_name, 'hotkeys')
            try:
                hotkeys = next(os.walk(os.path.expanduser(hotkeys_path)))
                if len( hotkeys ) > 1:
                    for h_name in hotkeys[2]:
                        hotkey_for_name = bittensor.wallet( path = self.config.wallet.path, name = w_name, hotkey = h_name)
                        try:
                            if hotkey_for_name.hotkey_file.exists_on_device() and not hotkey_for_name.hotkey_file.is_encrypted():
                                hotkey_str = hotkey_for_name.hotkey.ss58_address
                            else:
                                hotkey_str = '?'
                        except:
                            hotkey_str = '?'
                        wallet_tree.add("[bold grey]{} ({})".format(h_name, hotkey_str))
            except:
                continue

        if len(wallets) == 0:
            root.add("[bold red]No wallets found.")
        print(root)

    def metagraph(self):
        r""" Prints an entire metagraph.
        """
        console = bittensor.__console__
        subtensor = bittensor.subtensor( config = self.config )
        metagraph = bittensor.metagraph( subtensor = subtensor )
        console.print(":satellite: Syncing with chain: [white]{}[/white] ...".format(self.config.subtensor.network))
        metagraph.sync()
        metagraph.save()
        issuance = subtensor.total_issuance
        difficulty = subtensor.difficulty

        TABLE_DATA = [] 
        total_stake = 0.0
        total_rank = 0.0
        total_trust = 0.0
        total_consensus = 0.0
        total_incentive = 0.0
        total_dividends = 0.0
        total_emission = 0  
        for uid in metagraph.uids:
            ep = metagraph.endpoint_objs[uid]
            row = [
                str(ep.uid), 
                '{:.5f}'.format( metagraph.stake[uid]),
                '{:.5f}'.format( metagraph.ranks[uid]), 
                '{:.5f}'.format( metagraph.trust[uid]), 
                '{:.5f}'.format( metagraph.consensus[uid]), 
                '{:.5f}'.format( metagraph.incentive[uid]),
                '{:.5f}'.format( metagraph.dividends[uid]),
                '{}'.format( int(metagraph.emission[uid] * 1000000000)),
                str((metagraph.block.item() - metagraph.last_update[uid].item())),
                str( metagraph.active[uid].item() ), 
                ep.ip + ':' + str(ep.port) if ep.is_serving else '[yellow]none[/yellow]', 
                ep.hotkey[:10],
                ep.coldkey[:10]
            ]
            total_stake += metagraph.stake[uid]
            total_rank += metagraph.ranks[uid]
            total_trust += metagraph.trust[uid]
            total_consensus += metagraph.consensus[uid]
            total_incentive += metagraph.incentive[uid]
            total_dividends += metagraph.dividends[uid]
            total_emission += int(metagraph.emission[uid] * 1000000000)
            TABLE_DATA.append(row)
        total_neurons = len(metagraph.uids)                
        table = Table(show_footer=False)
        table.title = (
            "[white]Metagraph: name: {}, block: {}, N: {}/{}, tau: {}/block, stake: {}, issuance: {}, difficulty: {}".format(subtensor.network, metagraph.block.item(), sum(metagraph.active.tolist()), metagraph.n.item(), bittensor.Balance.from_tao(metagraph.tau.item()), bittensor.Balance.from_tao(total_stake), issuance, difficulty )
        )
        table.add_column("[overline white]UID",  str(total_neurons), footer_style = "overline white", style='yellow')
        table.add_column("[overline white]STAKE(\u03C4)", '\u03C4{:.5f}'.format(total_stake), footer_style = "overline white", justify='right', style='green', no_wrap=True)
        table.add_column("[overline white]RANK", '{:.5f}'.format(total_rank), footer_style = "overline white", justify='right', style='green', no_wrap=True)
        table.add_column("[overline white]TRUST", '{:.5f}'.format(total_trust), footer_style = "overline white", justify='right', style='green', no_wrap=True)
        table.add_column("[overline white]CONSENSUS", '{:.5f}'.format(total_consensus), footer_style = "overline white", justify='right', style='green', no_wrap=True)
        table.add_column("[overline white]INCENTIVE", '{:.5f}'.format(total_incentive), footer_style = "overline white", justify='right', style='green', no_wrap=True)
        table.add_column("[overline white]DIVIDENDS", '{:.5f}'.format(total_dividends), footer_style = "overline white", justify='right', style='green', no_wrap=True)
        table.add_column("[overline white]EMISSION(\u03C1)", '\u03C1{}'.format(int(total_emission)), footer_style = "overline white", justify='right', style='green', no_wrap=True)
        table.add_column("[overline white]UPDATED", justify='right', no_wrap=True)
        table.add_column("[overline white]ACTIVE", justify='right', style='green', no_wrap=True)
        table.add_column("[overline white]AXON", justify='left', style='dim blue', no_wrap=True) 
        table.add_column("[overline white]HOTKEY", style='dim blue', no_wrap=False)
        table.add_column("[overline white]COLDKEY", style='dim purple', no_wrap=False)
        table.show_footer = True

        for row in TABLE_DATA:
            table.add_row(*row)
        table.box = None
        table.pad_edge = False
        table.width = None
        console.print(table)

    def weights(self):
        r""" Prints an weights to screen.
        """
        console = bittensor.__console__
        subtensor = bittensor.subtensor( config = self.config )
        metagraph = bittensor.metagraph( subtensor = subtensor )
        wallet = bittensor.wallet( config = self.config )
        with console.status(":satellite: Syncing with chain: [white]{}[/white] ...".format(self.config.subtensor.get('network', bittensor.defaults.subtensor.network))):
            metagraph.load()
            metagraph.sync()
            metagraph.save()

        table = Table()
        rows = []
        table.add_column("[bold white]uid", style='white', no_wrap=False)
        for uid in metagraph.uids.tolist():
            table.add_column("[bold white]{}".format(uid), style='white', no_wrap=False)
            if self.config.all_weights:
                rows.append(["[bold white]{}".format(uid) ] + ['{:.3f}'.format(v) for v in metagraph.W[uid].tolist()])
            else:
                if metagraph.coldkeys[uid] == wallet.coldkeypub.ss58_address:
                    if not self.config.all_hotkeys:
                        if metagraph.hotkeys[uid] == wallet.hotkey.ss58_address:
                            rows.append(["[bold white]{}".format(uid) ] + ['{:.3f}'.format(v) for v in metagraph.W[uid].tolist()])
                    else:
                        rows.append(["[bold white]{}".format(uid) ] + ['{:.3f}'.format(v) for v in metagraph.W[uid].tolist()])

        for row in rows:
            table.add_row(*row)
        table.box = None
        table.pad_edge = False
        table.width = None
        with console.pager():
            console.print(table)

    def overview(self):
        r""" Prints an overview for the wallet's colkey.
        """
        console = bittensor.__console__
        subtensor = bittensor.subtensor( config = self.config )

        all_hotkeys = []
        total_balance = bittensor.Balance(0)
        
        # We are printing for every coldkey.
        if self.config.all:
            cold_wallets = CLI._get_coldkey_wallets_for_path(self.config.wallet.path)
            for cold_wallet in tqdm(cold_wallets, desc="Pulling balances"):
                if cold_wallet.coldkeypub_file.exists_on_device() and not cold_wallet.coldkeypub_file.is_encrypted():
                    total_balance = total_balance + subtensor.get_balance( cold_wallet.coldkeypub.ss58_address )
            all_hotkeys = CLI._get_all_wallets_for_path( self.config.wallet.path )
        else:
            # We are only printing keys for a single coldkey
            coldkey_wallet = bittensor.wallet( config = self.config )
            if coldkey_wallet.coldkeypub_file.exists_on_device() and not coldkey_wallet.coldkeypub_file.is_encrypted():
                total_balance = subtensor.get_balance( coldkey_wallet.coldkeypub.ss58_address )
            if not coldkey_wallet.coldkeypub_file.exists_on_device():
                console.print("[bold red]No wallets found.")
                return
            all_hotkeys = CLI._get_hotkey_wallets_for_wallet( coldkey_wallet )

        # We are printing for a select number of hotkeys from all_hotkeys.

        if self.config.wallet.get('hotkeys', []):
            if not self.config.get('all_hotkeys', False):
                # We are only showing hotkeys that are specified.
                all_hotkeys = [hotkey for hotkey in all_hotkeys if hotkey.hotkey_str in self.config.wallet.hotkeys]
            else:
                # We are excluding the specified hotkeys from all_hotkeys.
                all_hotkeys = [hotkey for hotkey in all_hotkeys if hotkey.hotkey_str not in self.config.wallet.hotkeys]

        # Check we have keys to display.
        if len(all_hotkeys) == 0:
            console.print("[red]No wallets found.[/red]")
            return

        # Pull neuron info for all keys.            
        neurons = []
        block = subtensor.block
        with console.status(":satellite: Syncing with chain: [white]{}[/white] ...".format(self.config.subtensor.get('network', bittensor.defaults.subtensor.network))):
            try:
                if self.config.subtensor.get('network', bittensor.defaults.subtensor.network) not in ('local', 'nakamoto'):
                    # We only cache neurons for local/nakamoto.
                    raise CacheException("This network is not cached, defaulting to regular overview.")
            
                if self.config.get('no_cache'):
                    raise CacheException("Flag was set to not use cache, defaulting to regular overview.")

                metagraph: bittensor.Metagraph = bittensor.metagraph( subtensor = subtensor )
                try:
                    # Grab cached neurons from IPFS
                    all_neurons = metagraph.retrieve_cached_neurons()
                except Exception:
                    raise CacheException("Failed to retrieve cached neurons, defaulting to regular overview.")
                # Map the hotkeys to uids
                hotkey_to_neurons = {n.hotkey: n.uid for n in all_neurons}
                for wallet in tqdm(all_hotkeys):
                    uid = hotkey_to_neurons.get(wallet.hotkey.ss58_address)
                    if uid is not None:
                        nn = all_neurons[uid]
                        neurons.append( (nn, wallet) )
            except CacheException:
                for wallet in tqdm(all_hotkeys):
                    # Get overview without cache
                    nn = subtensor.neuron_for_pubkey( wallet.hotkey.ss58_address )
                    if not nn.is_null:
                      neurons.append( (nn, wallet) )
                      

        TABLE_DATA = []  
        total_stake = 0.0
        total_rank = 0.0
        total_trust = 0.0
        total_consensus = 0.0
        total_incentive = 0.0
        total_dividends = 0.0
        total_emission = 0   

        for nn, hotwallet in tqdm(neurons):
            uid = nn.uid
            active = nn.active
            stake = nn.stake
            rank = nn.rank
            trust = nn.trust
            consensus = nn.consensus
            incentive = nn.incentive
            dividends = nn.dividends
            emission = int(nn.emission * 1000000000)
            last_update = int(block -  nn.last_update)
            row = [
                hotwallet.name,
                hotwallet.hotkey_str,
                str(uid), 
                str(active), 
                '{:.5f}'.format(stake),
                '{:.5f}'.format(rank), 
                '{:.5f}'.format(trust), 
                '{:.5f}'.format(consensus), 
                '{:.5f}'.format(incentive),
                '{:.5f}'.format(dividends),
                '{}'.format(emission),
                str(last_update),
                bittensor.utils.networking.int_to_ip( nn.ip) + ':' + str(nn.port) if nn.port != 0 else '[yellow]none[/yellow]', 
                nn.hotkey
            ]
            total_stake += stake
            total_rank += rank
            total_trust += trust
            total_consensus += consensus
            total_incentive += incentive
            total_dividends += dividends
            total_emission += emission
            TABLE_DATA.append(row)
            
        total_neurons = len(neurons)                
        table = Table(show_footer=False, width=self.config.get('width', None), pad_edge=False, box=None)
        if not self.config.all:
            table.title = ( "[white]Wallet - {}:{}".format(self.config.wallet.name, wallet.coldkeypub.ss58_address) )
        else:
            table.title = ( "[white]All Wallets:" )
        table.add_column("[overline white]COLDKEY",  str(total_neurons), footer_style = "overline white", style='bold white')
        table.add_column("[overline white]HOTKEY",  str(total_neurons), footer_style = "overline white", style='white')
        table.add_column("[overline white]UID",  str(total_neurons), footer_style = "overline white", style='yellow')
        table.add_column("[overline white]ACTIVE", justify='right', style='green', no_wrap=True)
        table.add_column("[overline white]STAKE(\u03C4)", '\u03C4{:.5f}'.format(total_stake), footer_style = "overline white", justify='right', style='green', no_wrap=True)
        table.add_column("[overline white]RANK", '{:.5f}'.format(total_rank), footer_style = "overline white", justify='right', style='green', no_wrap=True)
        table.add_column("[overline white]TRUST", '{:.5f}'.format(total_trust), footer_style = "overline white", justify='right', style='green', no_wrap=True)
        table.add_column("[overline white]CONSENSUS", '{:.5f}'.format(total_consensus), footer_style = "overline white", justify='right', style='green', no_wrap=True)
        table.add_column("[overline white]INCENTIVE", '{:.5f}'.format(total_incentive), footer_style = "overline white", justify='right', style='green', no_wrap=True)
        table.add_column("[overline white]DIVIDENDS", '{:.5f}'.format(total_dividends), footer_style = "overline white", justify='right', style='green', no_wrap=True)
        table.add_column("[overline white]EMISSION(\u03C1)", '\u03C1{}'.format(int(total_emission)), footer_style = "overline white", justify='right', style='green', no_wrap=True)
        table.add_column("[overline white]UPDATED", justify='right', no_wrap=True)
        table.add_column("[overline white]AXON", justify='left', style='dim blue', no_wrap=True) 
        table.add_column("[overline white]HOTKEY_SS58", style='dim blue', no_wrap=False)
        table.show_footer = True
        table.caption = "[white]Wallet balance: [green]\u03C4" + str(total_balance.tao)

        console.clear()

        sort_by: Optional[str] = self.config.get('sort_by', None)
        sort_order: Optional[str] = self.config.get('sort_order', None)

        if sort_by is not None and sort_by != "":
            column_to_sort_by: int = 0
            highest_matching_ratio: int = 0
            sort_descending: bool = False # Default sort_order to ascending

            for index, column in zip(range(len(table.columns)), table.columns):
                # Fuzzy match the column name. Default to the first column.
                column_name = column.header.lower().replace('[overline white]', '')
                match_ratio = fuzz.ratio(sort_by.lower(), column_name)
                # Finds the best matching column
                if  match_ratio > highest_matching_ratio:
                    highest_matching_ratio = match_ratio
                    column_to_sort_by = index
            
            if sort_order.lower() in { 'desc', 'descending', 'reverse'}:
                # Sort descending if the sort_order matches desc, descending, or reverse
                sort_descending = True
            
            def overview_sort_function(row):
                data = row[column_to_sort_by]
                # Try to convert to number if possible
                try:
                    data = float(data)
                except ValueError:
                    pass
                return data

            TABLE_DATA.sort(key=overview_sort_function, reverse=sort_descending)

        for row in TABLE_DATA:
            table.add_row(*row)
        
        console.print(table, width=self.config.get('width', None))

    def full(self):
        r""" Prints an overview for the wallet's colkey.
        """
        all_wallets = CLI._get_all_wallets_for_path( self.config.wallet.path )
        if len(all_wallets) == 0:
            console.print("[red]No wallets found.[/red]")
            return

        console = bittensor.__console__
        subtensor = bittensor.subtensor( config = self.config )
        meta: bittensor.Metagraph = bittensor.metagraph( subtensor = subtensor )
        # Get metagraph, use no_cache if flagged
        meta.sync(cached = not self.config.get('no_cache', False))
        neurons = []
        block = subtensor.block

        with console.status(":satellite: Syncing with chain: [white]{}[/white] ...".format(self.config.subtensor.network)):
            balance = bittensor.Balance(0.0)
            
            all_neurons = meta.neurons
            # Map the hotkeys to uids
            hotkey_to_neurons = {n.hotkey: n.uid for n in all_neurons}
            for next_wallet in tqdm(all_wallets, desc="[white]Getting wallet balances"):
                if len(next_wallet) == 0:
                    # Skip wallets with no hotkeys
                    continue

                for hotkey_wallet in next_wallet:
                    uid = hotkey_to_neurons.get(hotkey_wallet.hotkey.ss58_address)
                    if uid is not None:
                        nn = all_neurons[uid]
                        neurons.append( (nn, hotkey_wallet) )

                balance += subtensor.get_balance( next_wallet[0].coldkeypub.ss58_address )
                        
        TABLE_DATA = []  
        total_stake = 0.0
        total_rank = 0.0
        total_trust = 0.0
        total_consensus = 0.0
        total_incentive = 0.0
        total_dividends = 0.0
        total_emission = 0     
        for nn, hotwallet in tqdm(neurons):
            uid = nn.uid
            active = nn.active
            stake = nn.stake
            rank = nn.rank
            trust = nn.trust
            consensus = nn.consensus
            incentive = nn.incentive
            dividends = nn.dividends
            emission = int(nn.emission * 1000000000)
            last_update = int(block -  nn.last_update)
            row = [
                hotwallet.hotkey_str,
                str(uid), 
                str(active), 
                '{:.5f}'.format(stake),
                '{:.5f}'.format(rank), 
                '{:.5f}'.format(trust), 
                '{:.5f}'.format(consensus), 
                '{:.5f}'.format(incentive),
                '{:.5f}'.format(dividends),
                '{}'.format(emission),
                str(last_update),
                bittensor.utils.networking.int_to_ip( nn.ip) + ':' + str(nn.port) if nn.port != 0 else '[yellow]none[/yellow]', 
                nn.hotkey
            ]
            total_stake += stake
            total_rank += rank
            total_trust += trust
            total_consensus += consensus
            total_incentive += incentive
            total_dividends += dividends
            total_emission += emission
            TABLE_DATA.append(row)
            
        total_neurons = len(neurons)                
        table = Table(show_footer=False)
        table.title = (
            "[white]Wallet - {}:{}".format(self.config.wallet.name, hotwallet.coldkeypub.ss58_address)
        )
        table.add_column("[overline white]HOTKEY NAME",  str(total_neurons), footer_style = "overline white", style='bold white')
        table.add_column("[overline white]UID",  str(total_neurons), footer_style = "overline white", style='yellow')
        table.add_column("[overline white]ACTIVE", justify='right', style='green', no_wrap=True)
        table.add_column("[overline white]STAKE(\u03C4)", '\u03C4{:.5f}'.format(total_stake), footer_style = "overline white", justify='right', style='green', no_wrap=True)
        table.add_column("[overline white]RANK", '{:.5f}'.format(total_rank), footer_style = "overline white", justify='right', style='green', no_wrap=True)
        table.add_column("[overline white]TRUST", '{:.5f}'.format(total_trust), footer_style = "overline white", justify='right', style='green', no_wrap=True)
        table.add_column("[overline white]CONSENSUS", '{:.5f}'.format(total_consensus), footer_style = "overline white", justify='right', style='green', no_wrap=True)
        table.add_column("[overline white]INCENTIVE", '{:.5f}'.format(total_incentive), footer_style = "overline white", justify='right', style='green', no_wrap=True)
        table.add_column("[overline white]DIVIDENDS", '{:.5f}'.format(total_dividends), footer_style = "overline white", justify='right', style='green', no_wrap=True)
        table.add_column("[overline white]EMISSION(\u03C1)", '\u03C1{}'.format(int(total_emission)), footer_style = "overline white", justify='right', style='green', no_wrap=True)
        table.add_column("[overline white]UPDATED", justify='right', no_wrap=True)
        table.add_column("[overline white]AXON", justify='left', style='dim blue', no_wrap=True) 
        table.add_column("[overline white]HOTKEY", style='dim blue', no_wrap=False)
        table.show_footer = True
        table.caption = "[white]Wallet balance: [green]\u03C4" + str(balance.tao)

        console.clear()
        for row in TABLE_DATA:
            table.add_row(*row)
        table.box = None
        table.pad_edge = False
        table.width = None
        console.print(table)

class CacheException(Exception):
    """
    Exception raised when the cache has an issue or should not be used.
    """
>>>>>>> a9169d19
<|MERGE_RESOLUTION|>--- conflicted
+++ resolved
@@ -29,12 +29,8 @@
                 config (:obj:`bittensor.Config`, `required`): 
                     bittensor.cli.config()
         """
-<<<<<<< HEAD
         # (d)efaults to True if config.no_version_checking is not set.
         if not config.get("no_version_checking", d=True):
-=======
-        if config.get('no_version_checking') != None and not config.no_version_checking:
->>>>>>> a9169d19
             try:
                 bittensor.utils.version_checking()
             except:
@@ -81,7 +77,6 @@
         elif self.config.command == "help":
             HelpCommand.run( self )
         elif self.config.command == 'update':
-<<<<<<< HEAD
             UpdateCommand.run( self )
         elif self.config.command == 'nominate':
             NominateCommand.run( self )
@@ -93,815 +88,4 @@
             ListDelegatesCommand.run( self )
         elif self.config.command == 'list_subnets':
             ListSubnetsCommand.run( self )
-        
-=======
-            self.update()
-
-    def create_new_coldkey ( self ):
-        r""" Creates a new coldkey under this wallet.
-        """
-        wallet = bittensor.wallet(config = self.config)
-        wallet.create_new_coldkey( n_words = self.config.n_words, use_password = self.config.use_password, overwrite = self.config.overwrite_coldkey)   
-
-    def create_new_hotkey ( self ):
-        r""" Creates a new hotke under this wallet.
-        """
-        wallet = bittensor.wallet(config = self.config)
-        wallet.create_new_hotkey( n_words = self.config.n_words, use_password = self.config.use_password, overwrite = self.config.overwrite_hotkey)   
-
-    def regen_coldkey ( self ):
-        r""" Creates a new coldkey under this wallet.
-        """
-        wallet = bittensor.wallet(config = self.config)
-        wallet.regenerate_coldkey( mnemonic = self.config.mnemonic, seed = self.config.seed, use_password = self.config.use_password, overwrite = self.config.overwrite_coldkey )
-
-    def regen_coldkeypub ( self ):
-        r""" Creates a new coldkeypub under this wallet.
-        """
-        wallet = bittensor.wallet(config = self.config)
-        wallet.regenerate_coldkeypub( ss58_address=self.config.get('ss58_address'), public_key=self.config.get('public_key_hex'), overwrite = self.config.overwrite_coldkeypub )
-
-    def regen_hotkey ( self ):
-        r""" Creates a new coldkey under this wallet.
-        """
-        wallet = bittensor.wallet(config = self.config)
-        wallet.regenerate_hotkey( mnemonic = self.config.mnemonic, seed=self.config.seed, use_password = self.config.use_password, overwrite = self.config.overwrite_hotkey)
-
-    def query ( self ):
-        r""" Query an endpoint and get query time.
-        """
-        wallet = bittensor.wallet(config = self.config)
-        subtensor = bittensor.subtensor( config = self.config )
-        dendrite = bittensor.dendrite( wallet = wallet )
-        stats = {}
-        for uid in self.config.uids:
-            neuron = subtensor.neuron_for_uid( uid )
-            endpoint = bittensor.endpoint.from_neuron( neuron )
-            _, c, t = dendrite.forward_text( endpoints = endpoint, inputs = 'hello world')
-            latency = "{}".format(t.tolist()[0]) if c.tolist()[0] == 1 else 'N/A'
-            bittensor.__console__.print("\tUid: [bold white]{}[/bold white]\n\tLatency: [bold white]{}[/bold white]\n\tCode: [bold {}]{}[/bold {}]\n\n".format(uid, latency, bittensor.utils.codes.code_to_loguru_color( c.item() ), bittensor.utils.codes.code_to_string( c.item() ), bittensor.utils.codes.code_to_loguru_color( c.item() )), highlight=True)
-            stats[uid] = latency
-        print (stats)
-
-    def inspect ( self ):
-        r""" Inspect a cold, hot pair.
-        """
-        wallet = bittensor.wallet(config = self.config)
-        subtensor = bittensor.subtensor( config = self.config )
-        dendrite = bittensor.dendrite( wallet = wallet )
-
-        
-        with bittensor.__console__.status(":satellite: Looking up account on: [white]{}[/white] ...".format(self.config.subtensor.get('network', bittensor.defaults.subtensor.network))):
-            
-            if self.config.wallet.get('hotkey', bittensor.defaults.wallet.hotkey) is None:
-                # If no hotkey is provided, inspect just the coldkey
-                wallet.coldkeypub
-                cold_balance = wallet.get_balance( subtensor = subtensor )
-                bittensor.__console__.print("\n[bold white]{}[/bold white]:\n  {}[bold white]{}[/bold white]\n {} {}\n".format( wallet, "coldkey:".ljust(15), wallet.coldkeypub.ss58_address, " balance:".ljust(15), cold_balance.__rich__()), highlight=True)
-
-            else:
-                wallet.hotkey
-                wallet.coldkeypub
-                neuron = subtensor.neuron_for_pubkey( ss58_hotkey = wallet.hotkey.ss58_address )
-                endpoint = bittensor.endpoint.from_neuron( neuron )
-                if neuron.is_null:
-                    registered = '[bold white]No[/bold white]'
-                    stake = bittensor.Balance.from_tao( 0 )
-                    emission = bittensor.Balance.from_rao( 0 )
-                    latency = 'N/A'
-                else:
-                    registered = '[bold white]Yes[/bold white]'
-                    stake = bittensor.Balance.from_tao( neuron.stake )
-                    emission = bittensor.Balance.from_rao( neuron.emission * 1000000000 )
-                    synapses = [bittensor.synapse.TextLastHiddenState()]
-                    _, c, t = dendrite.text( endpoints = endpoint, inputs = 'hello world', synapses=synapses)
-                    latency = "{}".format((t[0]).tolist()[0]) if (c[0]).tolist()[0] == 1 else 'N/A'
-
-                cold_balance = wallet.get_balance( subtensor = subtensor )
-                bittensor.__console__.print("\n[bold white]{}[/bold white]:\n  [bold grey]{}[bold white]{}[/bold white]\n  {}[bold white]{}[/bold white]\n  {}{}\n  {}{}\n  {}{}\n  {}{}\n  {}{}[/bold grey]".format( wallet, "coldkey:".ljust(15), wallet.coldkeypub.ss58_address, "hotkey:".ljust(15), wallet.hotkey.ss58_address, "registered:".ljust(15), registered, "balance:".ljust(15), cold_balance.__rich__(), "stake:".ljust(15), stake.__rich__(), "emission:".ljust(15), emission.__rich_rao__(), "latency:".ljust(15), latency ), highlight=True)
-
-
-    def run_miner ( self ):
-        self.config.to_defaults()
-        # Check coldkey.
-        wallet = bittensor.wallet( config = self.config )
-        if not wallet.coldkeypub_file.exists_on_device():
-            if Confirm.ask("Coldkey: [bold]'{}'[/bold] does not exist, do you want to create it".format(self.config.wallet.get('name', bittensor.defaults.wallet.name))):
-                wallet.create_new_coldkey()
-            else:
-                sys.exit()
-
-        # Check hotkey.
-        if not wallet.hotkey_file.exists_on_device():
-            if Confirm.ask("Hotkey: [bold]'{}'[/bold] does not exist, do you want to create it".format(self.config.wallet.hotkey)):
-                wallet.create_new_hotkey()
-            else:
-                sys.exit()
-
-        if wallet.hotkey_file.is_encrypted():
-            bittensor.__console__.print("Decrypting hotkey ... ")
-        wallet.hotkey
-
-        if wallet.coldkeypub_file.is_encrypted():
-            bittensor.__console__.print("Decrypting coldkeypub ... ")
-        wallet.coldkeypub
-
-        # Check registration
-        ## Will exit if --wallet.reregister is False
-        wallet.reregister()
-
-        # Run miner.
-        if self.config.model == 'core_server':
-            
-            if self.config.synapse == 'TextLastHiddenState':
-                bittensor.neurons.core_server.neuron(lasthidden=True, causallm=False, seq2seq = False).run()
-            elif self.config.synapse == 'TextCausalLM':
-                bittensor.neurons.core_server.neuron(lasthidden=False, causallm=True, seq2seq = False).run()
-            elif self.config.synapse == 'TextSeq2Seq':
-                bittensor.neurons.core_server.neuron(lasthidden=False, causallm=False, seq2seq = True).run()
-            else:
-                bittensor.neurons.core_server.neuron().run()
-
-        elif self.config.model == 'core_validator':
-            bittensor.neurons.core_validator.neuron().run()
-        elif self.config.model == 'multitron_server':
-            bittensor.neurons.multitron_server.neuron().run()
-
-    def help ( self ):
-        self.config.to_defaults()
-
-        sys.argv = [sys.argv[0], '--help']
-
-        # Run miner.
-        if self.config.model == 'core_server':
-            bittensor.neurons.core_server.neuron().run()
-        elif self.config.model == 'core_validator':
-            bittensor.neurons.core_validator.neuron().run()
-        elif self.config.model == 'multitron_server':
-            bittensor.neurons.multitron_server.neuron().run()
-
-
-    def update ( self ):
-        if self.config.no_prompt or self.config.answer == 'Y':
-            os.system(' (cd ~/.bittensor/bittensor/ ; git checkout master ; git pull --ff-only )')
-            os.system('pip install -e ~/.bittensor/bittensor/')
-
-    def register( self ):
-        r""" Register neuron.
-        """
-        wallet = bittensor.wallet( config = self.config )
-        subtensor = bittensor.subtensor( config = self.config )
-        subtensor.register(
-            wallet = wallet,
-            prompt = not self.config.no_prompt,
-            TPB = self.config.subtensor.register.cuda.get('TPB', None),
-            update_interval = self.config.subtensor.register.get('update_interval', None),
-            num_processes = self.config.subtensor.register.get('num_processes', None),
-            cuda = self.config.subtensor.register.cuda.get('use_cuda', bittensor.defaults.subtensor.register.cuda.use_cuda),
-            dev_id = self.config.subtensor.register.cuda.get('dev_id', None),
-            output_in_place = self.config.subtensor.register.get('output_in_place', bittensor.defaults.subtensor.register.output_in_place),
-            log_verbose = self.config.subtensor.register.get('verbose', bittensor.defaults.subtensor.register.verbose),
-        )
-
-    def transfer( self ):
-        r""" Transfer token of amount to destination.
-        """
-        wallet = bittensor.wallet( config = self.config )
-        subtensor = bittensor.subtensor( config = self.config )
-        subtensor.transfer( wallet = wallet, dest = self.config.dest, amount = self.config.amount, wait_for_inclusion = True, prompt = not self.config.no_prompt )
-
-    def unstake( self ):
-        r""" Unstake token of amount from hotkey(s).
-        """        
-        config = self.config.copy()
-        config.hotkey = None
-        wallet = bittensor.wallet( config = self.config )
-
-        subtensor: bittensor.subtensor = bittensor.subtensor( config = self.config )
-        wallets_to_unstake_from: List[bittensor.wallet]
-        if self.config.wallet.get('all_hotkeys'):
-            # Unstake from all hotkeys.
-            all_hotkeys: List[bittensor.wallet] = self._get_hotkey_wallets_for_wallet( wallet = wallet )
-            # Exclude hotkeys that are specified.
-            wallets_to_unstake_from = [
-                wallet for wallet in all_hotkeys if wallet.hotkey_str not in self.config.wallet.get('hotkeys', [])
-            ]
-
-        elif self.config.wallet.get('hotkeys'):
-            # Unstake from specific hotkeys.
-            wallets_to_unstake_from = [
-                bittensor.wallet( config = self.config, hotkey = hotkey ) for hotkey in self.config.wallet.get('hotkeys')
-            ]
-        else:
-            # Do regular unstake
-            subtensor.unstake( wallet, amount = None if self.config.get('unstake_all') else self.config.get('amount'), wait_for_inclusion = True, prompt = not self.config.no_prompt )
-            return None
-
-        
-
-        final_wallets: List['bittensor.wallet'] = [] 
-        final_amounts: List[Union[float, Balance]] = []
-        for wallet in tqdm(wallets_to_unstake_from):
-            wallet: bittensor.wallet
-            if not wallet.is_registered():
-                # Skip unregistered hotkeys.
-                continue
-
-            unstake_amount_tao: float = self.config.get('amount')
-            if self.config.get('max_stake'):
-                wallet_stake: Balance = wallet.get_stake()
-                unstake_amount_tao: float = wallet_stake.tao - self.config.get('max_stake')   
-                self.config.amount = unstake_amount_tao  
-                if unstake_amount_tao < 0:
-                    # Skip if max_stake is greater than current stake.
-                    continue
-                    
-            final_wallets.append(wallet)
-            final_amounts.append(unstake_amount_tao)
-
-        # Ask to unstake
-        if not self.config.no_prompt:
-            if not Confirm.ask("Do you want to unstake from the following keys:\n" + \
-                    "".join([
-                        f"    [bold white]- {wallet.hotkey_str}: {amount}𝜏[/bold white]\n" for wallet, amount in zip(final_wallets, final_amounts)
-                    ])
-                ):
-                return None
-                
-        subtensor.unstake_multiple( wallets = final_wallets, amounts = None if self.config.get('unstake_all') else final_amounts, wait_for_inclusion = True, prompt = False )
-
-
-    def stake( self ):
-        r""" Stake token of amount to hotkey(s).
-        """
-        config = self.config.copy()
-        config.hotkey = None
-        wallet = bittensor.wallet( config = config )
-
-        subtensor: bittensor.subtensor = bittensor.subtensor( config = self.config )
-        wallets_to_stake_to: List[bittensor.wallet]
-        if self.config.wallet.get('all_hotkeys'):
-            # Stake to all hotkeys.
-            all_hotkeys: List[bittensor.wallet] = self._get_hotkey_wallets_for_wallet( wallet = wallet )
-            # Exclude hotkeys that are specified.
-            wallets_to_stake_to = [
-                wallet for wallet in all_hotkeys if wallet.hotkey_str not in self.config.wallet.get('hotkeys', [])
-            ]
-
-        elif self.config.wallet.get('hotkeys'):
-            # Stake to specific hotkeys.
-            wallets_to_stake_to = [
-                bittensor.wallet( config = self.config, hotkey = hotkey ) for hotkey in self.config.wallet.get('hotkeys')
-            ]
-        else:
-            # Only self.config.wallet.hotkey is specified.
-            #  so we stake to that single hotkey.
-            assert self.config.wallet.hotkey is not None
-            wallets_to_stake_to = [ bittensor.wallet( config = self.config ) ]
-           
-        # Otherwise we stake to multiple wallets
-
-        wallet_0: 'bittensor.wallet' = wallets_to_stake_to[0]
-        # Decrypt coldkey for all wallet(s) to use
-        wallet_0.coldkey
-
-        # Get coldkey balance
-        wallet_balance: Balance = wallet_0.get_balance()
-        final_wallets: List['bittensor.wallet'] = [] 
-        final_amounts: List[Union[float, Balance]] = []
-        for wallet in tqdm(wallets_to_stake_to):
-            wallet: bittensor.wallet            
-            if not wallet.is_registered():
-                # Skip unregistered hotkeys.
-                continue
-            
-            # Assign decrypted coldkey from wallet_0
-            #  so we don't have to decrypt again
-            wallet._coldkey = wallet_0._coldkey
-
-            stake_amount_tao: float = self.config.get('amount')
-            if self.config.get('max_stake'):
-                wallet_stake: Balance = wallet.get_stake()
-                stake_amount_tao: float = self.config.get('max_stake') - wallet_stake.tao
-
-                # If the max_stake is greater than the current wallet balance, stake the entire balance.
-                stake_amount_tao: float = min(stake_amount_tao, wallet_balance.tao)
-                if stake_amount_tao <= 0.00001: # Threshold because of fees, might create a loop otherwise
-                    # Skip hotkey if max_stake is less than current stake.
-                    continue
-                wallet_balance = Balance.from_tao(wallet_balance.tao - stake_amount_tao)
-            final_amounts.append(stake_amount_tao)
-            final_wallets.append(wallet)
-
-        if len(final_wallets) == 0:
-            # No wallets to stake to.
-            bittensor.__console__.print("Not enough balance to stake to any hotkeys or max_stake is less than current stake.")
-            return None
-
-        # Ask to stake
-        if not self.config.no_prompt:
-            if not Confirm.ask(f"Do you want to stake to the following keys from {wallet_0.name}:\n" + \
-                    "".join([
-                        f"    [bold white]- {wallet.hotkey_str}: {amount}𝜏[/bold white]\n" for wallet, amount in zip(final_wallets, final_amounts)
-                    ])
-                ):
-                return None
-        
-        if len(final_wallets) == 1:
-            # do regular stake
-            return subtensor.add_stake( wallet=final_wallets[0], amount = None if self.config.get('stake_all') else final_amounts[0], wait_for_inclusion = True, prompt = not self.config.no_prompt )
-
-        subtensor.add_stake_multiple( wallets = final_wallets, amounts =  None if self.config.get('stake_all') else final_amounts, wait_for_inclusion = True, prompt = False )
-
-
-    def set_weights( self ):
-        r""" Set weights and uids on chain.
-        """
-        wallet = bittensor.wallet( config = self.config )
-        subtensor = bittensor.subtensor( config = self.config )
-        subtensor.set_weights( 
-            wallet, 
-            uids = self.config.uids,
-            weights = self.config.weights,
-            wait_for_inclusion = True, 
-            prompt = not self.config.no_prompt 
-        )
-
-    @staticmethod
-    def _get_hotkey_wallets_for_wallet( wallet ) -> List['bittensor.wallet']:
-        hotkey_wallets = []
-        hotkeys_path = wallet.path + '/' + wallet.name + '/hotkeys'
-        try:
-            hotkey_files = next(os.walk(os.path.expanduser(hotkeys_path)))[2]
-        except StopIteration:
-            hotkey_files = []
-        for hotkey_file_name in hotkey_files:
-            try:
-                hotkey_for_name = bittensor.wallet( path = wallet.path, name = wallet.name, hotkey = hotkey_file_name )
-                if hotkey_for_name.hotkey_file.exists_on_device() and not hotkey_for_name.hotkey_file.is_encrypted():
-                    hotkey_wallets.append( hotkey_for_name )
-            except Exception:
-                pass
-        return hotkey_wallets
-
-    @staticmethod
-    def _get_coldkey_wallets_for_path( path: str ) -> List['bittensor.wallet']:
-        try:
-            wallet_names = next(os.walk(os.path.expanduser(path)))[1]
-            return [ bittensor.wallet( path= path, name=name ) for name in wallet_names ]
-        except StopIteration:
-            # No wallet files found.
-            wallets = []
-        return wallets
-
-    @staticmethod
-    def _get_all_wallets_for_path( path:str ) -> List['bittensor.wallet']:
-        all_wallets = []
-        cold_wallets = CLI._get_coldkey_wallets_for_path(path)
-        for cold_wallet in cold_wallets:
-            if cold_wallet.coldkeypub_file.exists_on_device() and not cold_wallet.coldkeypub_file.is_encrypted():
-                all_wallets.extend( CLI._get_hotkey_wallets_for_wallet(cold_wallet) )
-        return all_wallets
-
-    def list(self):
-        r""" Lists wallets.
-        """
-        try:
-            wallets = next(os.walk(os.path.expanduser(self.config.wallet.path)))[1]
-        except StopIteration:
-            # No wallet files found.
-            wallets = []
-
-        root = Tree("Wallets")
-        for w_name in wallets:
-            wallet_for_name = bittensor.wallet( path = self.config.wallet.path, name = w_name)
-            try:
-                if wallet_for_name.coldkeypub_file.exists_on_device() and not wallet_for_name.coldkeypub_file.is_encrypted():
-                    coldkeypub_str = wallet_for_name.coldkeypub.ss58_address
-                else:
-                    coldkeypub_str = '?'
-            except:
-                coldkeypub_str = '?'
-
-            wallet_tree = root.add("\n[bold white]{} ({})".format(w_name, coldkeypub_str))
-            hotkeys_path = os.path.join(self.config.wallet.path, w_name, 'hotkeys')
-            try:
-                hotkeys = next(os.walk(os.path.expanduser(hotkeys_path)))
-                if len( hotkeys ) > 1:
-                    for h_name in hotkeys[2]:
-                        hotkey_for_name = bittensor.wallet( path = self.config.wallet.path, name = w_name, hotkey = h_name)
-                        try:
-                            if hotkey_for_name.hotkey_file.exists_on_device() and not hotkey_for_name.hotkey_file.is_encrypted():
-                                hotkey_str = hotkey_for_name.hotkey.ss58_address
-                            else:
-                                hotkey_str = '?'
-                        except:
-                            hotkey_str = '?'
-                        wallet_tree.add("[bold grey]{} ({})".format(h_name, hotkey_str))
-            except:
-                continue
-
-        if len(wallets) == 0:
-            root.add("[bold red]No wallets found.")
-        print(root)
-
-    def metagraph(self):
-        r""" Prints an entire metagraph.
-        """
-        console = bittensor.__console__
-        subtensor = bittensor.subtensor( config = self.config )
-        metagraph = bittensor.metagraph( subtensor = subtensor )
-        console.print(":satellite: Syncing with chain: [white]{}[/white] ...".format(self.config.subtensor.network))
-        metagraph.sync()
-        metagraph.save()
-        issuance = subtensor.total_issuance
-        difficulty = subtensor.difficulty
-
-        TABLE_DATA = [] 
-        total_stake = 0.0
-        total_rank = 0.0
-        total_trust = 0.0
-        total_consensus = 0.0
-        total_incentive = 0.0
-        total_dividends = 0.0
-        total_emission = 0  
-        for uid in metagraph.uids:
-            ep = metagraph.endpoint_objs[uid]
-            row = [
-                str(ep.uid), 
-                '{:.5f}'.format( metagraph.stake[uid]),
-                '{:.5f}'.format( metagraph.ranks[uid]), 
-                '{:.5f}'.format( metagraph.trust[uid]), 
-                '{:.5f}'.format( metagraph.consensus[uid]), 
-                '{:.5f}'.format( metagraph.incentive[uid]),
-                '{:.5f}'.format( metagraph.dividends[uid]),
-                '{}'.format( int(metagraph.emission[uid] * 1000000000)),
-                str((metagraph.block.item() - metagraph.last_update[uid].item())),
-                str( metagraph.active[uid].item() ), 
-                ep.ip + ':' + str(ep.port) if ep.is_serving else '[yellow]none[/yellow]', 
-                ep.hotkey[:10],
-                ep.coldkey[:10]
-            ]
-            total_stake += metagraph.stake[uid]
-            total_rank += metagraph.ranks[uid]
-            total_trust += metagraph.trust[uid]
-            total_consensus += metagraph.consensus[uid]
-            total_incentive += metagraph.incentive[uid]
-            total_dividends += metagraph.dividends[uid]
-            total_emission += int(metagraph.emission[uid] * 1000000000)
-            TABLE_DATA.append(row)
-        total_neurons = len(metagraph.uids)                
-        table = Table(show_footer=False)
-        table.title = (
-            "[white]Metagraph: name: {}, block: {}, N: {}/{}, tau: {}/block, stake: {}, issuance: {}, difficulty: {}".format(subtensor.network, metagraph.block.item(), sum(metagraph.active.tolist()), metagraph.n.item(), bittensor.Balance.from_tao(metagraph.tau.item()), bittensor.Balance.from_tao(total_stake), issuance, difficulty )
-        )
-        table.add_column("[overline white]UID",  str(total_neurons), footer_style = "overline white", style='yellow')
-        table.add_column("[overline white]STAKE(\u03C4)", '\u03C4{:.5f}'.format(total_stake), footer_style = "overline white", justify='right', style='green', no_wrap=True)
-        table.add_column("[overline white]RANK", '{:.5f}'.format(total_rank), footer_style = "overline white", justify='right', style='green', no_wrap=True)
-        table.add_column("[overline white]TRUST", '{:.5f}'.format(total_trust), footer_style = "overline white", justify='right', style='green', no_wrap=True)
-        table.add_column("[overline white]CONSENSUS", '{:.5f}'.format(total_consensus), footer_style = "overline white", justify='right', style='green', no_wrap=True)
-        table.add_column("[overline white]INCENTIVE", '{:.5f}'.format(total_incentive), footer_style = "overline white", justify='right', style='green', no_wrap=True)
-        table.add_column("[overline white]DIVIDENDS", '{:.5f}'.format(total_dividends), footer_style = "overline white", justify='right', style='green', no_wrap=True)
-        table.add_column("[overline white]EMISSION(\u03C1)", '\u03C1{}'.format(int(total_emission)), footer_style = "overline white", justify='right', style='green', no_wrap=True)
-        table.add_column("[overline white]UPDATED", justify='right', no_wrap=True)
-        table.add_column("[overline white]ACTIVE", justify='right', style='green', no_wrap=True)
-        table.add_column("[overline white]AXON", justify='left', style='dim blue', no_wrap=True) 
-        table.add_column("[overline white]HOTKEY", style='dim blue', no_wrap=False)
-        table.add_column("[overline white]COLDKEY", style='dim purple', no_wrap=False)
-        table.show_footer = True
-
-        for row in TABLE_DATA:
-            table.add_row(*row)
-        table.box = None
-        table.pad_edge = False
-        table.width = None
-        console.print(table)
-
-    def weights(self):
-        r""" Prints an weights to screen.
-        """
-        console = bittensor.__console__
-        subtensor = bittensor.subtensor( config = self.config )
-        metagraph = bittensor.metagraph( subtensor = subtensor )
-        wallet = bittensor.wallet( config = self.config )
-        with console.status(":satellite: Syncing with chain: [white]{}[/white] ...".format(self.config.subtensor.get('network', bittensor.defaults.subtensor.network))):
-            metagraph.load()
-            metagraph.sync()
-            metagraph.save()
-
-        table = Table()
-        rows = []
-        table.add_column("[bold white]uid", style='white', no_wrap=False)
-        for uid in metagraph.uids.tolist():
-            table.add_column("[bold white]{}".format(uid), style='white', no_wrap=False)
-            if self.config.all_weights:
-                rows.append(["[bold white]{}".format(uid) ] + ['{:.3f}'.format(v) for v in metagraph.W[uid].tolist()])
-            else:
-                if metagraph.coldkeys[uid] == wallet.coldkeypub.ss58_address:
-                    if not self.config.all_hotkeys:
-                        if metagraph.hotkeys[uid] == wallet.hotkey.ss58_address:
-                            rows.append(["[bold white]{}".format(uid) ] + ['{:.3f}'.format(v) for v in metagraph.W[uid].tolist()])
-                    else:
-                        rows.append(["[bold white]{}".format(uid) ] + ['{:.3f}'.format(v) for v in metagraph.W[uid].tolist()])
-
-        for row in rows:
-            table.add_row(*row)
-        table.box = None
-        table.pad_edge = False
-        table.width = None
-        with console.pager():
-            console.print(table)
-
-    def overview(self):
-        r""" Prints an overview for the wallet's colkey.
-        """
-        console = bittensor.__console__
-        subtensor = bittensor.subtensor( config = self.config )
-
-        all_hotkeys = []
-        total_balance = bittensor.Balance(0)
-        
-        # We are printing for every coldkey.
-        if self.config.all:
-            cold_wallets = CLI._get_coldkey_wallets_for_path(self.config.wallet.path)
-            for cold_wallet in tqdm(cold_wallets, desc="Pulling balances"):
-                if cold_wallet.coldkeypub_file.exists_on_device() and not cold_wallet.coldkeypub_file.is_encrypted():
-                    total_balance = total_balance + subtensor.get_balance( cold_wallet.coldkeypub.ss58_address )
-            all_hotkeys = CLI._get_all_wallets_for_path( self.config.wallet.path )
-        else:
-            # We are only printing keys for a single coldkey
-            coldkey_wallet = bittensor.wallet( config = self.config )
-            if coldkey_wallet.coldkeypub_file.exists_on_device() and not coldkey_wallet.coldkeypub_file.is_encrypted():
-                total_balance = subtensor.get_balance( coldkey_wallet.coldkeypub.ss58_address )
-            if not coldkey_wallet.coldkeypub_file.exists_on_device():
-                console.print("[bold red]No wallets found.")
-                return
-            all_hotkeys = CLI._get_hotkey_wallets_for_wallet( coldkey_wallet )
-
-        # We are printing for a select number of hotkeys from all_hotkeys.
-
-        if self.config.wallet.get('hotkeys', []):
-            if not self.config.get('all_hotkeys', False):
-                # We are only showing hotkeys that are specified.
-                all_hotkeys = [hotkey for hotkey in all_hotkeys if hotkey.hotkey_str in self.config.wallet.hotkeys]
-            else:
-                # We are excluding the specified hotkeys from all_hotkeys.
-                all_hotkeys = [hotkey for hotkey in all_hotkeys if hotkey.hotkey_str not in self.config.wallet.hotkeys]
-
-        # Check we have keys to display.
-        if len(all_hotkeys) == 0:
-            console.print("[red]No wallets found.[/red]")
-            return
-
-        # Pull neuron info for all keys.            
-        neurons = []
-        block = subtensor.block
-        with console.status(":satellite: Syncing with chain: [white]{}[/white] ...".format(self.config.subtensor.get('network', bittensor.defaults.subtensor.network))):
-            try:
-                if self.config.subtensor.get('network', bittensor.defaults.subtensor.network) not in ('local', 'nakamoto'):
-                    # We only cache neurons for local/nakamoto.
-                    raise CacheException("This network is not cached, defaulting to regular overview.")
-            
-                if self.config.get('no_cache'):
-                    raise CacheException("Flag was set to not use cache, defaulting to regular overview.")
-
-                metagraph: bittensor.Metagraph = bittensor.metagraph( subtensor = subtensor )
-                try:
-                    # Grab cached neurons from IPFS
-                    all_neurons = metagraph.retrieve_cached_neurons()
-                except Exception:
-                    raise CacheException("Failed to retrieve cached neurons, defaulting to regular overview.")
-                # Map the hotkeys to uids
-                hotkey_to_neurons = {n.hotkey: n.uid for n in all_neurons}
-                for wallet in tqdm(all_hotkeys):
-                    uid = hotkey_to_neurons.get(wallet.hotkey.ss58_address)
-                    if uid is not None:
-                        nn = all_neurons[uid]
-                        neurons.append( (nn, wallet) )
-            except CacheException:
-                for wallet in tqdm(all_hotkeys):
-                    # Get overview without cache
-                    nn = subtensor.neuron_for_pubkey( wallet.hotkey.ss58_address )
-                    if not nn.is_null:
-                      neurons.append( (nn, wallet) )
-                      
-
-        TABLE_DATA = []  
-        total_stake = 0.0
-        total_rank = 0.0
-        total_trust = 0.0
-        total_consensus = 0.0
-        total_incentive = 0.0
-        total_dividends = 0.0
-        total_emission = 0   
-
-        for nn, hotwallet in tqdm(neurons):
-            uid = nn.uid
-            active = nn.active
-            stake = nn.stake
-            rank = nn.rank
-            trust = nn.trust
-            consensus = nn.consensus
-            incentive = nn.incentive
-            dividends = nn.dividends
-            emission = int(nn.emission * 1000000000)
-            last_update = int(block -  nn.last_update)
-            row = [
-                hotwallet.name,
-                hotwallet.hotkey_str,
-                str(uid), 
-                str(active), 
-                '{:.5f}'.format(stake),
-                '{:.5f}'.format(rank), 
-                '{:.5f}'.format(trust), 
-                '{:.5f}'.format(consensus), 
-                '{:.5f}'.format(incentive),
-                '{:.5f}'.format(dividends),
-                '{}'.format(emission),
-                str(last_update),
-                bittensor.utils.networking.int_to_ip( nn.ip) + ':' + str(nn.port) if nn.port != 0 else '[yellow]none[/yellow]', 
-                nn.hotkey
-            ]
-            total_stake += stake
-            total_rank += rank
-            total_trust += trust
-            total_consensus += consensus
-            total_incentive += incentive
-            total_dividends += dividends
-            total_emission += emission
-            TABLE_DATA.append(row)
-            
-        total_neurons = len(neurons)                
-        table = Table(show_footer=False, width=self.config.get('width', None), pad_edge=False, box=None)
-        if not self.config.all:
-            table.title = ( "[white]Wallet - {}:{}".format(self.config.wallet.name, wallet.coldkeypub.ss58_address) )
-        else:
-            table.title = ( "[white]All Wallets:" )
-        table.add_column("[overline white]COLDKEY",  str(total_neurons), footer_style = "overline white", style='bold white')
-        table.add_column("[overline white]HOTKEY",  str(total_neurons), footer_style = "overline white", style='white')
-        table.add_column("[overline white]UID",  str(total_neurons), footer_style = "overline white", style='yellow')
-        table.add_column("[overline white]ACTIVE", justify='right', style='green', no_wrap=True)
-        table.add_column("[overline white]STAKE(\u03C4)", '\u03C4{:.5f}'.format(total_stake), footer_style = "overline white", justify='right', style='green', no_wrap=True)
-        table.add_column("[overline white]RANK", '{:.5f}'.format(total_rank), footer_style = "overline white", justify='right', style='green', no_wrap=True)
-        table.add_column("[overline white]TRUST", '{:.5f}'.format(total_trust), footer_style = "overline white", justify='right', style='green', no_wrap=True)
-        table.add_column("[overline white]CONSENSUS", '{:.5f}'.format(total_consensus), footer_style = "overline white", justify='right', style='green', no_wrap=True)
-        table.add_column("[overline white]INCENTIVE", '{:.5f}'.format(total_incentive), footer_style = "overline white", justify='right', style='green', no_wrap=True)
-        table.add_column("[overline white]DIVIDENDS", '{:.5f}'.format(total_dividends), footer_style = "overline white", justify='right', style='green', no_wrap=True)
-        table.add_column("[overline white]EMISSION(\u03C1)", '\u03C1{}'.format(int(total_emission)), footer_style = "overline white", justify='right', style='green', no_wrap=True)
-        table.add_column("[overline white]UPDATED", justify='right', no_wrap=True)
-        table.add_column("[overline white]AXON", justify='left', style='dim blue', no_wrap=True) 
-        table.add_column("[overline white]HOTKEY_SS58", style='dim blue', no_wrap=False)
-        table.show_footer = True
-        table.caption = "[white]Wallet balance: [green]\u03C4" + str(total_balance.tao)
-
-        console.clear()
-
-        sort_by: Optional[str] = self.config.get('sort_by', None)
-        sort_order: Optional[str] = self.config.get('sort_order', None)
-
-        if sort_by is not None and sort_by != "":
-            column_to_sort_by: int = 0
-            highest_matching_ratio: int = 0
-            sort_descending: bool = False # Default sort_order to ascending
-
-            for index, column in zip(range(len(table.columns)), table.columns):
-                # Fuzzy match the column name. Default to the first column.
-                column_name = column.header.lower().replace('[overline white]', '')
-                match_ratio = fuzz.ratio(sort_by.lower(), column_name)
-                # Finds the best matching column
-                if  match_ratio > highest_matching_ratio:
-                    highest_matching_ratio = match_ratio
-                    column_to_sort_by = index
-            
-            if sort_order.lower() in { 'desc', 'descending', 'reverse'}:
-                # Sort descending if the sort_order matches desc, descending, or reverse
-                sort_descending = True
-            
-            def overview_sort_function(row):
-                data = row[column_to_sort_by]
-                # Try to convert to number if possible
-                try:
-                    data = float(data)
-                except ValueError:
-                    pass
-                return data
-
-            TABLE_DATA.sort(key=overview_sort_function, reverse=sort_descending)
-
-        for row in TABLE_DATA:
-            table.add_row(*row)
-        
-        console.print(table, width=self.config.get('width', None))
-
-    def full(self):
-        r""" Prints an overview for the wallet's colkey.
-        """
-        all_wallets = CLI._get_all_wallets_for_path( self.config.wallet.path )
-        if len(all_wallets) == 0:
-            console.print("[red]No wallets found.[/red]")
-            return
-
-        console = bittensor.__console__
-        subtensor = bittensor.subtensor( config = self.config )
-        meta: bittensor.Metagraph = bittensor.metagraph( subtensor = subtensor )
-        # Get metagraph, use no_cache if flagged
-        meta.sync(cached = not self.config.get('no_cache', False))
-        neurons = []
-        block = subtensor.block
-
-        with console.status(":satellite: Syncing with chain: [white]{}[/white] ...".format(self.config.subtensor.network)):
-            balance = bittensor.Balance(0.0)
-            
-            all_neurons = meta.neurons
-            # Map the hotkeys to uids
-            hotkey_to_neurons = {n.hotkey: n.uid for n in all_neurons}
-            for next_wallet in tqdm(all_wallets, desc="[white]Getting wallet balances"):
-                if len(next_wallet) == 0:
-                    # Skip wallets with no hotkeys
-                    continue
-
-                for hotkey_wallet in next_wallet:
-                    uid = hotkey_to_neurons.get(hotkey_wallet.hotkey.ss58_address)
-                    if uid is not None:
-                        nn = all_neurons[uid]
-                        neurons.append( (nn, hotkey_wallet) )
-
-                balance += subtensor.get_balance( next_wallet[0].coldkeypub.ss58_address )
-                        
-        TABLE_DATA = []  
-        total_stake = 0.0
-        total_rank = 0.0
-        total_trust = 0.0
-        total_consensus = 0.0
-        total_incentive = 0.0
-        total_dividends = 0.0
-        total_emission = 0     
-        for nn, hotwallet in tqdm(neurons):
-            uid = nn.uid
-            active = nn.active
-            stake = nn.stake
-            rank = nn.rank
-            trust = nn.trust
-            consensus = nn.consensus
-            incentive = nn.incentive
-            dividends = nn.dividends
-            emission = int(nn.emission * 1000000000)
-            last_update = int(block -  nn.last_update)
-            row = [
-                hotwallet.hotkey_str,
-                str(uid), 
-                str(active), 
-                '{:.5f}'.format(stake),
-                '{:.5f}'.format(rank), 
-                '{:.5f}'.format(trust), 
-                '{:.5f}'.format(consensus), 
-                '{:.5f}'.format(incentive),
-                '{:.5f}'.format(dividends),
-                '{}'.format(emission),
-                str(last_update),
-                bittensor.utils.networking.int_to_ip( nn.ip) + ':' + str(nn.port) if nn.port != 0 else '[yellow]none[/yellow]', 
-                nn.hotkey
-            ]
-            total_stake += stake
-            total_rank += rank
-            total_trust += trust
-            total_consensus += consensus
-            total_incentive += incentive
-            total_dividends += dividends
-            total_emission += emission
-            TABLE_DATA.append(row)
-            
-        total_neurons = len(neurons)                
-        table = Table(show_footer=False)
-        table.title = (
-            "[white]Wallet - {}:{}".format(self.config.wallet.name, hotwallet.coldkeypub.ss58_address)
-        )
-        table.add_column("[overline white]HOTKEY NAME",  str(total_neurons), footer_style = "overline white", style='bold white')
-        table.add_column("[overline white]UID",  str(total_neurons), footer_style = "overline white", style='yellow')
-        table.add_column("[overline white]ACTIVE", justify='right', style='green', no_wrap=True)
-        table.add_column("[overline white]STAKE(\u03C4)", '\u03C4{:.5f}'.format(total_stake), footer_style = "overline white", justify='right', style='green', no_wrap=True)
-        table.add_column("[overline white]RANK", '{:.5f}'.format(total_rank), footer_style = "overline white", justify='right', style='green', no_wrap=True)
-        table.add_column("[overline white]TRUST", '{:.5f}'.format(total_trust), footer_style = "overline white", justify='right', style='green', no_wrap=True)
-        table.add_column("[overline white]CONSENSUS", '{:.5f}'.format(total_consensus), footer_style = "overline white", justify='right', style='green', no_wrap=True)
-        table.add_column("[overline white]INCENTIVE", '{:.5f}'.format(total_incentive), footer_style = "overline white", justify='right', style='green', no_wrap=True)
-        table.add_column("[overline white]DIVIDENDS", '{:.5f}'.format(total_dividends), footer_style = "overline white", justify='right', style='green', no_wrap=True)
-        table.add_column("[overline white]EMISSION(\u03C1)", '\u03C1{}'.format(int(total_emission)), footer_style = "overline white", justify='right', style='green', no_wrap=True)
-        table.add_column("[overline white]UPDATED", justify='right', no_wrap=True)
-        table.add_column("[overline white]AXON", justify='left', style='dim blue', no_wrap=True) 
-        table.add_column("[overline white]HOTKEY", style='dim blue', no_wrap=False)
-        table.show_footer = True
-        table.caption = "[white]Wallet balance: [green]\u03C4" + str(balance.tao)
-
-        console.clear()
-        for row in TABLE_DATA:
-            table.add_row(*row)
-        table.box = None
-        table.pad_edge = False
-        table.width = None
-        console.print(table)
-
-class CacheException(Exception):
-    """
-    Exception raised when the cache has an issue or should not be used.
-    """
->>>>>>> a9169d19
+        