# The MIT License (MIT)
# Copyright © 2021 Yuma Rao
# Copyright © 2023 Opentensor Foundation

# Permission is hereby granted, free of charge, to any person obtaining a copy of this software and associated
# documentation files (the “Software”), to deal in the Software without restriction, including without limitation
# the rights to use, copy, modify, merge, publish, distribute, sublicense, and/or sell copies of the Software,
# and to permit persons to whom the Software is furnished to do so, subject to the following conditions:

# The above copyright notice and this permission notice shall be included in all copies or substantial portions of
# the Software.

# THE SOFTWARE IS PROVIDED “AS IS”, WITHOUT WARRANTY OF ANY KIND, EXPRESS OR IMPLIED, INCLUDING BUT NOT LIMITED TO
# THE WARRANTIES OF MERCHANTABILITY, FITNESS FOR A PARTICULAR PURPOSE AND NONINFRINGEMENT. IN NO EVENT SHALL
# THE AUTHORS OR COPYRIGHT HOLDERS BE LIABLE FOR ANY CLAIM, DAMAGES OR OTHER LIABILITY, WHETHER IN AN ACTION
# OF CONTRACT, TORT OR OTHERWISE, ARISING FROM, OUT OF OR IN CONNECTION WITH THE SOFTWARE OR THE USE OR OTHER
# DEALINGS IN THE SOFTWARE.

import bittensor

import torch
import time
from rich.prompt import Confirm
from typing import List, Dict, Union, Optional, Tuple
import bittensor.utils.networking as net
from bittensor.utils.registration import POWSolution, create_pow
from ..errors import *


def register_extrinsic(
    subtensor: "bittensor.Subtensor",
    wallet: "bittensor.Wallet",
    netuid: int,
    wait_for_inclusion: bool = False,
    wait_for_finalization: bool = True,
    prompt: bool = False,
    max_allowed_attempts: int = 3,
    output_in_place: bool = True,
    cuda: bool = False,
    dev_id: Union[List[int], int] = 0,
    TPB: int = 256,
    num_processes: Optional[int] = None,
    update_interval: Optional[int] = None,
    log_verbose: bool = False,
) -> bool:
    r"""Registers the wallet to chain.
    Args:
        wallet (bittensor.wallet):
            bittensor wallet object.
        netuid (int):
            The netuid of the subnet to register on.
        wait_for_inclusion (bool):
            If set, waits for the extrinsic to enter a block before returning true,
            or returns false if the extrinsic fails to enter the block within the timeout.
        wait_for_finalization (bool):
            If set, waits for the extrinsic to be finalized on the chain before returning true,
            or returns false if the extrinsic fails to be finalized within the timeout.
        prompt (bool):
            If true, the call waits for confirmation from the user before proceeding.
        max_allowed_attempts (int):
            Maximum number of attempts to register the wallet.
        cuda (bool):
            If true, the wallet should be registered using CUDA device(s).
        dev_id (Union[List[int], int]):
            The CUDA device id to use, or a list of device ids.
        TPB (int):
            The number of threads per block (CUDA).
        num_processes (int):
            The number of processes to use to register.
        update_interval (int):
            The number of nonces to solve between updates.
        log_verbose (bool):
            If true, the registration process will log more information.
    Returns:
        success (bool):
            flag is true if extrinsic was finalized or uncluded in the block.
            If we did not wait for finalization / inclusion, the response is true.
    """
    if not subtensor.subnet_exists(netuid):
        bittensor.__console__.print(
            ":cross_mark: [red]Failed[/red]: error: [bold white]subnet:{}[/bold white] does not exist.".format(
                netuid
            )
        )
        return False

    with bittensor.__console__.status(
        f":satellite: Checking Account on [bold]subnet:{netuid}[/bold]..."
    ):
        neuron = subtensor.get_neuron_for_pubkey_and_subnet(
            wallet.hotkey.ss58_address, netuid=netuid
        )
        if not neuron.is_null:
            bittensor.__console__.print(
                ":white_heavy_check_mark: [green]Already Registered[/green]:\n"
                "uid: [bold white]{}[/bold white]\n"
                "netuid: [bold white]{}[/bold white]\n"
                "hotkey: [bold white]{}[/bold white]\n"
                "coldkey: [bold white]{}[/bold white]".format(
                    neuron.uid, neuron.netuid, neuron.hotkey, neuron.coldkey
                )
            )
            return True

    if prompt:
        if not Confirm.ask(
            "Continue Registration?\n  hotkey:     [bold white]{}[/bold white]\n  coldkey:    [bold white]{}[/bold white]\n  network:    [bold white]{}[/bold white]".format(
                wallet.hotkey.ss58_address,
                wallet.coldkeypub.ss58_address,
                subtensor.network,
            )
        ):
            return False

    # Attempt rolling registration.
    attempts = 1
    while True:
        bittensor.__console__.print(
            ":satellite: Registering...({}/{})".format(attempts, max_allowed_attempts)
        )
        # Solve latest POW.
        if cuda:
            if not torch.cuda.is_available():
                if prompt:
                    bittensor.__console__.error("CUDA is not available.")
                return False
            pow_result: Optional[POWSolution] = create_pow(
                subtensor,
                wallet,
                netuid,
                output_in_place,
                cuda,
                dev_id,
                TPB,
                num_processes=num_processes,
                update_interval=update_interval,
                log_verbose=log_verbose,
            )
        else:
            pow_result: Optional[POWSolution] = create_pow(
                subtensor,
                wallet,
                netuid,
                output_in_place,
                num_processes=num_processes,
                update_interval=update_interval,
                log_verbose=log_verbose,
            )

        # pow failed
        if not pow_result:
            # might be registered already on this subnet
            is_registered = subtensor.is_hotkey_registered(
<<<<<<< HEAD
                netuid=netuid, hotkey_ss58=wallet.hotkey.ss58_address
=======
                netuid=netuid,
                hotkey_ss58=wallet.hotkey.ss58_address,
>>>>>>> be31c492
            )
            if is_registered:
                bittensor.__console__.print(
                    f":white_heavy_check_mark: [green]Already registered on netuid:{netuid}[/green]"
                )
                return True

        # pow successful, proceed to submit pow to chain for registration
        else:
            with bittensor.__console__.status(":satellite: Submitting POW..."):
                # check if pow result is still valid
                while not pow_result.is_stale(subtensor=subtensor):
                    result: Tuple[bool, Optional[str]] = subtensor._do_pow_register(
                        netuid=netuid,
                        wallet=wallet,
                        pow_result=pow_result,
                        wait_for_inclusion=wait_for_inclusion,
                        wait_for_finalization=wait_for_finalization,
                    )
                    success, err_msg = result

                    if success != True or success == False:
                        if "key is already registered" in err_msg:
                            # Error meant that the key is already registered.
                            bittensor.__console__.print(
                                f":white_heavy_check_mark: [green]Already Registered on [bold]subnet:{netuid}[/bold][/green]"
                            )
                            return True

                        bittensor.__console__.print(
                            ":cross_mark: [red]Failed[/red]: error:{}".format(err_msg)
                        )
                        time.sleep(0.5)

                    # Successful registration, final check for neuron and pubkey
                    else:
                        bittensor.__console__.print(":satellite: Checking Balance...")
                        is_registered = subtensor.is_hotkey_registered(
<<<<<<< HEAD
                            netuid=netuid, hotkey_ss58=wallet.hotkey.ss58_address
=======
                            netuid=netuid,
                            hotkey_ss58=wallet.hotkey.ss58_address,
>>>>>>> be31c492
                        )
                        if is_registered:
                            bittensor.__console__.print(
                                ":white_heavy_check_mark: [green]Registered[/green]"
                            )
                            return True
                        else:
                            # neuron not found, try again
                            bittensor.__console__.print(
                                ":cross_mark: [red]Unknown error. Neuron not found.[/red]"
                            )
                            continue
                else:
                    # Exited loop because pow is no longer valid.
                    bittensor.__console__.print("[red]POW is stale.[/red]")
                    # Try again.
                    continue

        if attempts < max_allowed_attempts:
            # Failed registration, retry pow
            attempts += 1
            bittensor.__console__.print(
                ":satellite: Failed registration, retrying pow ...({}/{})".format(
                    attempts, max_allowed_attempts
                )
            )
        else:
            # Failed to register after max attempts.
            bittensor.__console__.print("[red]No more attempts.[/red]")
            return False


def burned_register_extrinsic(
    subtensor: "bittensor.Subtensor",
    wallet: "bittensor.Wallet",
    netuid: int,
    wait_for_inclusion: bool = False,
    wait_for_finalization: bool = True,
    prompt: bool = False,
) -> bool:
    r"""Registers the wallet to chain by recycling TAO.
    Args:
        wallet (bittensor.wallet):
            bittensor wallet object.
        netuid (int):
            The netuid of the subnet to register on.
        wait_for_inclusion (bool):
            If set, waits for the extrinsic to enter a block before returning true,
            or returns false if the extrinsic fails to enter the block within the timeout.
        wait_for_finalization (bool):
            If set, waits for the extrinsic to be finalized on the chain before returning true,
            or returns false if the extrinsic fails to be finalized within the timeout.
        prompt (bool):
            If true, the call waits for confirmation from the user before proceeding.
    Returns:
        success (bool):
            flag is true if extrinsic was finalized or uncluded in the block.
            If we did not wait for finalization / inclusion, the response is true.
    """
    if not subtensor.subnet_exists(netuid):
        bittensor.__console__.print(
            ":cross_mark: [red]Failed[/red]: error: [bold white]subnet:{}[/bold white] does not exist.".format(
                netuid
            )
        )
        return False

    wallet.coldkey  # unlock coldkey
    with bittensor.__console__.status(
        f":satellite: Checking Account on [bold]subnet:{netuid}[/bold]..."
    ):
        neuron = subtensor.get_neuron_for_pubkey_and_subnet(
            wallet.hotkey.ss58_address, netuid=netuid
        )

        old_balance = subtensor.get_balance(wallet.coldkeypub.ss58_address)

        burn_amount = subtensor.burn(netuid=netuid)
        if not neuron.is_null:
            bittensor.__console__.print(
                ":white_heavy_check_mark: [green]Already Registered[/green]:\n"
                "uid: [bold white]{}[/bold white]\n"
                "netuid: [bold white]{}[/bold white]\n"
                "hotkey: [bold white]{}[/bold white]\n"
                "coldkey: [bold white]{}[/bold white]".format(
                    neuron.uid, neuron.netuid, neuron.hotkey, neuron.coldkey
                )
            )
            return True

    if prompt:
        # Prompt user for confirmation.
        if not Confirm.ask(f"Recycle {burn_amount} to register on subnet:{netuid}?"):
            return False

    with bittensor.__console__.status(":satellite: Recycling TAO for Registration..."):
        success, err_msg = subtensor._do_burned_register(
            netuid=netuid,
            wallet=wallet,
            wait_for_inclusion=wait_for_inclusion,
            wait_for_finalization=wait_for_finalization,
        )

        if success != True or success == False:
            bittensor.__console__.print(
                ":cross_mark: [red]Failed[/red]: error:{}".format(err_msg)
            )
            time.sleep(0.5)

        # Successful registration, final check for neuron and pubkey
        else:
            bittensor.__console__.print(":satellite: Checking Balance...")
            block = subtensor.get_current_block()
            new_balance = subtensor.get_balance(
                wallet.coldkeypub.ss58_address, block=block
            )

            bittensor.__console__.print(
                "Balance:\n  [blue]{}[/blue] :arrow_right: [green]{}[/green]".format(
                    old_balance, new_balance
                )
            )
            is_registered = subtensor.is_hotkey_registered(
<<<<<<< HEAD
                netuid=netuid, hotkey_ss58=wallet.hotkey.ss58_address
=======
                netuid=netuid,
                hotkey_ss58=wallet.hotkey.ss58_address,
>>>>>>> be31c492
            )
            if is_registered:
                bittensor.__console__.print(
                    ":white_heavy_check_mark: [green]Registered[/green]"
                )
                return True
            else:
                # neuron not found, try again
                bittensor.__console__.print(
                    ":cross_mark: [red]Unknown error. Neuron not found.[/red]"
                )<|MERGE_RESOLUTION|>--- conflicted
+++ resolved
@@ -151,12 +151,8 @@
         if not pow_result:
             # might be registered already on this subnet
             is_registered = subtensor.is_hotkey_registered(
-<<<<<<< HEAD
-                netuid=netuid, hotkey_ss58=wallet.hotkey.ss58_address
-=======
                 netuid=netuid,
                 hotkey_ss58=wallet.hotkey.ss58_address,
->>>>>>> be31c492
             )
             if is_registered:
                 bittensor.__console__.print(
@@ -195,12 +191,8 @@
                     else:
                         bittensor.__console__.print(":satellite: Checking Balance...")
                         is_registered = subtensor.is_hotkey_registered(
-<<<<<<< HEAD
-                            netuid=netuid, hotkey_ss58=wallet.hotkey.ss58_address
-=======
                             netuid=netuid,
                             hotkey_ss58=wallet.hotkey.ss58_address,
->>>>>>> be31c492
                         )
                         if is_registered:
                             bittensor.__console__.print(
@@ -324,12 +316,8 @@
                 )
             )
             is_registered = subtensor.is_hotkey_registered(
-<<<<<<< HEAD
-                netuid=netuid, hotkey_ss58=wallet.hotkey.ss58_address
-=======
                 netuid=netuid,
                 hotkey_ss58=wallet.hotkey.ss58_address,
->>>>>>> be31c492
             )
             if is_registered:
                 bittensor.__console__.print(
