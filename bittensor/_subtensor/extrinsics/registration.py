--- conflicted
+++ resolved
@@ -147,14 +147,10 @@
                     # Successful registration, final check for neuron and pubkey
                     else:
                         bittensor.__console__.print(":satellite: Checking Balance...")
-<<<<<<< HEAD
-                        is_registered = wallet.is_registered( subtensor = subtensor, netuid = netuid )
-=======
                         is_registered = subtensor.is_hotkey_registered(
                             netuid = netuid,
                             hotkey_ss58 = wallet.hotkey.ss58_address,
                         )
->>>>>>> 163e9815
                         if is_registered:
                             bittensor.__console__.print(":white_heavy_check_mark: [green]Registered[/green]")
                             return True
@@ -250,14 +246,10 @@
             new_balance = subtensor.get_balance( wallet.coldkeypub.ss58_address, block = block )
 
             bittensor.__console__.print("Balance:\n  [blue]{}[/blue] :arrow_right: [green]{}[/green]".format( old_balance, new_balance ))
-<<<<<<< HEAD
-            is_registered = wallet.is_registered( subtensor = subtensor, netuid = netuid )
-=======
             is_registered = subtensor.is_hotkey_registered(
                 netuid = netuid,
                 hotkey_ss58 = wallet.hotkey.ss58_address,
             )
->>>>>>> 163e9815
             if is_registered:
                 bittensor.__console__.print(":white_heavy_check_mark: [green]Registered[/green]")
                 return True
