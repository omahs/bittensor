--- conflicted
+++ resolved
@@ -444,14 +444,9 @@
         if self.status is not None:
             self.status.update(self.get_status_message(stats, verbose=verbose))
         else:
-<<<<<<< HEAD
-            self.console.log(self.get_status_message(stats, verbose=verbose))
-=======
             self.console.log(
                 self.get_status_message(stats, verbose=verbose),
             )
->>>>>>> be31c492
-
 
 def _solve_for_difficulty_fast(
     subtensor,
@@ -583,12 +578,8 @@
     weights = [alpha_**i for i in range(n_samples)]  # weights decay by alpha
 
     while not subtensor.is_hotkey_registered(
-<<<<<<< HEAD
-        netuid=netuid, hotkey_ss58=wallet.hotkey.ss58_address
-=======
         netuid=netuid,
         hotkey_ss58=wallet.hotkey.ss58_address,
->>>>>>> be31c492
     ):
         # Wait until a solver finds a solution
         try:
@@ -935,12 +926,8 @@
 
         solution = None
         while not subtensor.is_hotkey_registered(
-<<<<<<< HEAD
-            netuid=netuid, hotkey_ss58=wallet.hotkey.ss58_address
-=======
             netuid=netuid,
             hotkey_ss58=wallet.hotkey.ss58_address,
->>>>>>> be31c492
         ):
             # Wait until a solver finds a solution
             try:
@@ -1144,14 +1131,10 @@
             sys.exit(0)
 
         subtensor.register(
-<<<<<<< HEAD
-            wallet=wallet, netuid=netuid, prompt=prompt, **registration_args
-=======
             wallet=wallet,
             netuid=netuid,
             prompt=prompt,
             **registration_args,
->>>>>>> be31c492
         )
 
     return wallet