--- conflicted
+++ resolved
@@ -71,11 +71,8 @@
             "delegate": DelegateStakeCommand,
             "undelegate": DelegateUnstakeCommand,
             "my_delegates": MyDelegatesCommand,
-<<<<<<< HEAD
-=======
             # "list_delegates": ListDelegatesCommand,
             "nominate": NominateCommand,
->>>>>>> 29d5c1f3
         },
     },
     "wallet": {
