--- conflicted
+++ resolved
@@ -632,16 +632,6 @@
         parser.add_argument(
             "--netuid", dest="netuid", type=int, required=False, default=False
         )
-<<<<<<< HEAD
-        parser.add_argument(
-            "--no_prompt",
-            dest="no_prompt",
-            action="store_true",
-            help="""Set true to avoid prompting the user.""",
-            default=False,
-        )
-=======
->>>>>>> 89f6d8e1
         bittensor.subtensor.add_args(parser)
 
 
